--- conflicted
+++ resolved
@@ -9,14 +9,9 @@
 
 class ExpGlobal(Serializable):
   """
-<<<<<<< HEAD
-  An object that holds global settings that can be used by components wherever appropriate. Also holds the DyNet parameter collection.
-
-=======
   An object that holds global settings that can be referenced by components wherever appropriate.
   Also sets up the global DyNet parameter collection.
   
->>>>>>> bdb3ac2e
   Args:
     model_file: Location to write model file to
     log_file: Location to write log file to
