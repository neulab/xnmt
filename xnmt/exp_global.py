--- conflicted
+++ resolved
@@ -8,14 +8,9 @@
 
 class ExpGlobal(Serializable):
   yaml_tag = u'!ExpGlobal'
-<<<<<<< HEAD
-  def __init__(self, model_file=None, out_file=None, err_file=None, dropout = 0.0,
+  def __init__(self, model_file="{EXP_DIR}/models/{EXP}.mod",
+               log_file="{EXP_DIR}/logs/{EXP}.log", dropout = 0.0,
                weight_noise = 0.0, default_layer_dim = 512, glorot_gain=1.0,
-=======
-  def __init__(self, model_file="{EXP_DIR}/models/{EXP}.mod",
-               log_file="{EXP_DIR}/logs/{EXP}.log",
-               dropout = 0.0, weight_noise = 0.0, default_layer_dim = 512,
->>>>>>> 980680b2
                save_num_checkpoints=1, eval_only=False, commandline_args=None,
                dynet_param_collection = None):
     self.model_file = model_file
