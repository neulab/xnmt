--- conflicted
+++ resolved
@@ -3,24 +3,14 @@
   A structure that can be used to serialize the model and thus help with saving
   and loading the model
   """
-<<<<<<< HEAD
-  def __init__(self, encoder, attender, decoder, source_vocab, target_vocab,
+  def __init__(self, encoder, attender, decoder, src_vocab, trg_vocab,
                input_embedder, output_embedder):
-    self.encoder = encoder
-    self.attender = attender
-    self.decoder = decoder
-    self.source_vocab = source_vocab
-    self.target_vocab = target_vocab
-    self.input_embedder = input_embedder
-    self.output_embedder = output_embedder
-    self.serialize_params = [encoder, attender, decoder, source_vocab, target_vocab,
-                             input_embedder, output_embedder]
-=======
-  def __init__(self, encoder, attender, decoder, src_vocab, trg_vocab):
     self.encoder = encoder
     self.attender = attender
     self.decoder = decoder
     self.src_vocab = src_vocab
     self.trg_vocab = trg_vocab
-    self.serialize_params = [encoder, attender, decoder, src_vocab, trg_vocab]
->>>>>>> d98b3e7b
+    self.input_embedder = input_embedder
+    self.output_embedder = output_embedder
+    self.serialize_params = [encoder, attender, decoder, src_vocab, trg_vocab,
+                             input_embedder, output_embedder]