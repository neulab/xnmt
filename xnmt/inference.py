import collections.abc
from typing import List, Optional, Tuple, Sequence, Union

from xnmt.settings import settings

import dynet as dy

import xnmt.batcher
<<<<<<< HEAD
from xnmt.events import register_xnmt_event, register_xnmt_handler
from xnmt import loss, loss_calculator, model_base, output, reports, search_strategy, util
=======
from xnmt import logger, loss, loss_calculator, model_base, output, reports, search_strategy, util
>>>>>>> 8143fad3
from xnmt.persistence import serializable_init, Serializable, bare

NO_DECODING_ATTEMPTED = "@@NO_DECODING_ATTEMPTED@@"

class Inference(object):
  """
  A template class for classes that perform inference.

  Args:
    src_file: path of input src file to be translated
    trg_file: path of file where trg translatons will be written
    ref_file: path of file with reference translations, e.g. for forced decoding
    max_src_len: Remove sentences from data to decode that are longer than this on the source side
    max_num_sents: Stop decoding after the first n sentences.
    mode: type of decoding to perform.

            * ``onebest``: generate one best.
            * ``forced``: perform forced decoding.
            * ``forceddebug``: perform forced decoding, calculate training loss, and make sure the scores are identical
              for debugging purposes.
            * ``score``: output scores, useful for rescoring
    batcher: inference batcher, needed e.g. in connection with ``pad_src_token_to_multiple``
    reporter: a reporter to create reports for each decoded sentence
  """
  @register_xnmt_handler
  def __init__(self, src_file: Optional[str] = None, trg_file: Optional[str] = None, ref_file: Optional[str] = None,
               max_src_len: Optional[int] = None, max_num_sents: Optional[int] = None,
               mode: str = "onebest",
               batcher: xnmt.batcher.InOrderBatcher = bare(xnmt.batcher.InOrderBatcher, batch_size=1),
               reporter: Union[None, reports.Reporter, Sequence[reports.Reporter]] = None):
    self.src_file = src_file
    self.trg_file = trg_file
    self.ref_file = ref_file
    self.max_src_len = max_src_len
    self.max_num_sents = max_num_sents
    self.mode = mode
    self.batcher = batcher
    self.reporter = reporter

  def generate_one(self, generator: 'model_base.GeneratorModel', src: xnmt.batcher.Batch, src_i: int, forced_ref_ids) \
          -> List[output.Output]:
    raise NotImplementedError("must be implemented by subclasses")

  def compute_losses_one(self, generator: 'model_base.GeneratorModel', src: xnmt.input.Input,
                         ref: xnmt.input.Input) -> loss.FactoredLossExpr:
    raise NotImplementedError("must be implemented by subclasses")


  def perform_inference(self, generator: 'model_base.GeneratorModel', src_file: str = None, trg_file: str = None):
    """
    Perform inference.

    Args:
      generator: the model to be used
      src_file: path of input src file to be translated
      trg_file: path of file where trg translatons will be written
    """
    src_file = src_file or self.src_file
    trg_file = trg_file or self.trg_file
    util.make_parent_dir(trg_file)

    logger.info(f'Performing inference on {src_file}')

    ref_corpus, src_corpus = self._read_corpus(generator, src_file, mode=self.mode, ref_file=self.ref_file)

    generator.set_train(False)

    ref_scores = None
    if self.mode == 'score':
      ref_scores = self._compute_losses(generator, ref_corpus, src_corpus, self.max_num_sents)
      self._write_rescored_output(ref_scores, self.ref_file, trg_file)

    if self.mode == 'forceddebug':
      ref_scores = self._compute_losses(generator, ref_corpus, src_corpus, self.max_num_sents)

    if self.mode != 'score':
      self._generate_output(generator=generator, forced_ref_corpus=ref_corpus, assert_scores=ref_scores,
                            src_corpus=src_corpus, trg_file=trg_file, batcher=self.batcher,
                            max_src_len=self.max_src_len)
    self.end_inference()

  def _generate_output(self, generator: 'model_base.GeneratorModel', src_corpus: Sequence[xnmt.input.Input],
                       trg_file: str, batcher: Optional[xnmt.batcher.Batcher] = None, max_src_len: Optional[int] = None,
                       forced_ref_corpus: Optional[Sequence[xnmt.input.Input]] = None,
                       assert_scores: Optional[Sequence[float]] = None) -> None:
    """
    Generate outputs and write them to file.

    Args:
      generator: generator model to use
      src_corpus: src-side inputs to generate outputs for
      trg_file: file to write outputs to
      batcher: necessary with some cases of input pre-processing such as padding or truncation
      max_src_len: if given, skip inputs that are too long
      forced_ref_corpus: if given, perform forced decoding with the given trg-side inputs
      assert_scores: if given, raise exception if the scores for generated outputs don't match the given scores
    """
    with open(trg_file, 'wt', encoding='utf-8') as fp:  # Saving the translated output to a trg file
      if forced_ref_corpus:
        src_batches, ref_batches = batcher.pack(src_corpus, forced_ref_corpus)
      else:
        src_batches = batcher.pack(src_corpus, None)
      cur_sent_i = 0
      ref_batch = None
      for batch_i, src_batch in enumerate(src_batches):
        batch_size = src_batch.batch_size()
        src_len = src_batch.sent_len()
        if max_src_len is not None and src_len > max_src_len:
          output_txt = "\n".join([NO_DECODING_ATTEMPTED] * batch_size)
          fp.write(f"{output_txt}\n")
        else:
          if forced_ref_corpus: ref_batch = ref_batches[batch_i]
          dy.renew_cg(immediate_compute=settings.IMMEDIATE_COMPUTE, check_validity=settings.CHECK_VALIDITY)
          outputs = self.generate_one(generator, src_batch, range(cur_sent_i,cur_sent_i+batch_size), ref_batch)
          if self.reporter: self._create_report()
          for i in range(len(outputs)):
            if assert_scores is not None:
              # If debugging forced decoding, make sure it matches
              assert batch_size == len(outputs), "debug forced decoding not supported with nbest inference"
              if (abs(outputs[i].score - assert_scores[cur_sent_i + i]) / abs(assert_scores[cur_sent_i + i])) > 1e-5:
                raise ValueError(
                  f'Forced decoding score {outputs[0].score} and loss {assert_scores[cur_sent_i + i]} do not match at '
                  f'sentence {cur_sent_i + i}')
            output_txt = outputs[i].apply_post_processor(self.post_processor)
            fp.write(f"{output_txt}\n")
        cur_sent_i += batch_size
        if self.max_num_sents and cur_sent_i >= self.max_num_sents: break

  @register_xnmt_event
  def end_inference(self):
    pass

  def _create_report(self):
    assert self.reporter is not None
    if not isinstance(self.reporter, collections.abc.Iterable):
      self.reporter = [self.reporter]
    report_inputs = self.reporter[0].get_report_input(context={})
    for report_input in report_inputs:
      for reporter in self.reporter:
        reporter.create_report(**report_input)

  def _compute_losses(self, generator, ref_corpus, src_corpus, max_num_sents) -> List[float]:
    batched_src, batched_ref = self.batcher.pack(src_corpus, ref_corpus)
    ref_scores = []
    for sent_count, (src, ref) in enumerate(zip(batched_src, batched_ref)):
      if max_num_sents and sent_count >= max_num_sents: break
      dy.renew_cg(immediate_compute=settings.IMMEDIATE_COMPUTE, check_validity=settings.CHECK_VALIDITY)
      loss_expr = self.compute_losses_one(generator, src, ref)
      if isinstance(loss_expr.value(), collections.abc.Iterable):
        ref_scores.extend(loss_expr.value())
      else:
        ref_scores.append(loss_expr.value())
    ref_scores = [-x for x in ref_scores]
    return ref_scores


  @staticmethod
  def _write_rescored_output(ref_scores: Sequence[float], ref_file: str, trg_file: str) -> None:
    """
    Write scored sequences and scores to file when mode=='score'.

    Args:
      ref_scores: list of score values
      ref_file: filename where sequences to be scored a read from
      trg_file: filename to write to
    """
    with open(trg_file, 'wt', encoding='utf-8') as fp:
      with open(ref_file, "r", encoding="utf-8") as nbest_fp:
        for nbest, score in zip(nbest_fp, ref_scores):
          fp.write("{} ||| score={}\n".format(nbest.strip(), score))

  @staticmethod
  def _read_corpus(generator: 'model_base.GeneratorModel', src_file: str, mode: str, ref_file: str) -> Tuple[List, List]:
    src_corpus = list(generator.src_reader.read_sents(src_file))
    # Get reference if it exists and is necessary
    if mode == "forced" or mode == "forceddebug" or mode == "score":
      if ref_file is None:
        raise RuntimeError(f"When performing '{mode}' decoding, must specify reference file")
      score_src_corpus = []
      ref_corpus = []
      with open(ref_file, "r", encoding="utf-8") as fp:
        for line in fp:
          if mode == "score":
            nbest = line.split("|||")
            assert len(nbest) > 1, "When performing scoring, ref_file must have nbest format 'index ||| hypothesis'"
            src_index = int(nbest[0].strip())
            assert src_index < len(src_corpus), \
              f"The src_file has only {len(src_corpus)} instances, nbest file has invalid src_index {src_index}"
            score_src_corpus.append(src_corpus[src_index])
            trg_input = generator.trg_reader.read_sent(nbest[1].strip())
          else:
            trg_input = generator.trg_reader.read_sent(line)
          ref_corpus.append(trg_input)
      if mode == "score":
        src_corpus = score_src_corpus
    else:
      ref_corpus = None
    return ref_corpus, src_corpus


class IndependentOutputInference(Inference, Serializable):
  """
  Inference when outputs are produced independently, including for classifiers that produce only a single output.

  Assumes that generator.generate() takes arguments src, idx

  Args:
    src_file: path of input src file to be translated
    trg_file: path of file where trg translatons will be written
    ref_file: path of file with reference translations, e.g. for forced decoding
    max_src_len: Remove sentences from data to decode that are longer than this on the source side
    max_num_sents: Stop decoding after the first n sentences.
    post_process: post-processing of translation outputs (available string shortcuts:  ``none``, ``join-char``,
                  ``join-bpe``, ``join-piece``)
    mode: type of decoding to perform.

          * ``onebest``: generate one best.
          * ``forced``: perform forced decoding.
          * ``forceddebug``: perform forced decoding, calculate training loss, and make sure the scores are identical
            for debugging purposes.
          * ``score``: output scores, useful for rescoring

    batcher: inference batcher, needed e.g. in connection with ``pad_src_token_to_multiple``
  """
  yaml_tag = "!IndependentOutputInference"

  @serializable_init
  def __init__(self, src_file: Optional[str] = None, trg_file: Optional[str] = None, ref_file: Optional[str] = None,
               max_src_len: Optional[int] = None, max_num_sents: Optional[int] = None,
               post_process: Union[str, output.OutputProcessor] = bare(output.PlainTextOutputProcessor),
               mode: str = "onebest",
               batcher: xnmt.batcher.InOrderBatcher = bare(xnmt.batcher.InOrderBatcher, batch_size=1),
               reporter: Union[None, reports.Reporter, Sequence[reports.Reporter]] = None):
    super().__init__(src_file=src_file, trg_file=trg_file, ref_file=ref_file, max_src_len=max_src_len,
                     max_num_sents=max_num_sents, mode=mode, batcher=batcher, reporter=reporter)
    self.post_processor = output.OutputProcessor.get_output_processor(post_process)

  def generate_one(self, generator: 'model_base.GeneratorModel', src: xnmt.batcher.Batch, src_i: int, forced_ref_ids)\
          -> List[output.Output]:
    outputs = generator.generate(src, src_i, forced_trg_ids=forced_ref_ids)
    return outputs

  def compute_losses_one(self, generator: 'model_base.GeneratorModel', src: xnmt.input.Input,
                         ref: xnmt.input.Input) -> loss.FactoredLossExpr:
    loss_expr = generator.calc_loss(src, ref, loss_calculator=loss_calculator.AutoRegressiveMLELoss())
    return loss_expr

class AutoRegressiveInference(Inference, Serializable):
  """
  Performs inference for auto-regressive models that expand based on their own previous outputs.

  Assumes that generator.generate() takes arguments src, idx, search_strategy, forced_trg_ids

  Args:
    src_file: path of input src file to be translated
    trg_file: path of file where trg translatons will be written
    ref_file: path of file with reference translations, e.g. for forced decoding
    max_src_len: Remove sentences from data to decode that are longer than this on the source side
    max_num_sents: Stop decoding after the first n sentences.
    post_process: post-processing of translation outputs
                  (available string shortcuts:  ``none``,``join-char``,``join-bpe``,``join-piece``)
    search_strategy: a search strategy used during decoding.
    mode: type of decoding to perform.

            * ``onebest``: generate one best.
            * ``forced``: perform forced decoding.
            * ``forceddebug``: perform forced decoding, calculate training loss, and make sure the scores are identical
              for debugging purposes.
            * ``score``: output scores, useful for rescoring
    batcher: inference batcher, needed e.g. in connection with ``pad_src_token_to_multiple``
  """

  yaml_tag = '!AutoRegressiveInference'

  @serializable_init
  def __init__(self, src_file: Optional[str] = None, trg_file: Optional[str] = None, ref_file: Optional[str] = None,
               max_src_len: Optional[int] = None, max_num_sents: Optional[int] = None,
               post_process: Union[str, output.OutputProcessor] = bare(output.PlainTextOutputProcessor),
               search_strategy: search_strategy.SearchStrategy = bare(search_strategy.BeamSearch),
               mode: str = "onebest",
               batcher: xnmt.batcher.InOrderBatcher = bare(xnmt.batcher.InOrderBatcher, batch_size=1),
               reporter: Union[None, reports.Reporter, Sequence[reports.Reporter]] = None):
    super().__init__(src_file=src_file, trg_file=trg_file, ref_file=ref_file, max_src_len=max_src_len,
                     max_num_sents=max_num_sents, mode=mode, batcher=batcher, reporter=reporter)

    self.post_processor = output.OutputProcessor.get_output_processor(post_process)
    self.search_strategy = search_strategy

  def generate_one(self, generator: 'model_base.GeneratorModel', src: xnmt.batcher.Batch, src_i: int, forced_ref_ids)\
          -> List[output.Output]:
    outputs = generator.generate(src, src_i, forced_trg_ids=forced_ref_ids, search_strategy=self.search_strategy)
    return outputs

  def compute_losses_one(self, generator: 'model_base.GeneratorModel', src: xnmt.input.Input,
                         ref: xnmt.input.Input) -> loss.FactoredLossExpr:
    loss_expr = generator.calc_loss(src, ref, loss_calculator=loss_calculator.AutoRegressiveMLELoss())
    return loss_expr

class CascadeInference(Inference, Serializable):
  """Inference class that performs inference as a series of independent inference steps.

  Steps are performed using a list of inference sub-objects and a list of models.
  Intermediate outputs are written out to disk and then read by the next time step.

  The generator passed to ``perform_inference`` must be a :class:`xnmt.model_base.CascadeGenerator`.

  Args:
    steps: list of inference objects
  """

  yaml_tag = "!CascadeInference"
  @serializable_init
  def __init__(self, steps: Sequence[Inference]) -> None:
    self.steps = steps

  def perform_inference(self, generator: 'model_base.CascadeGenerator', src_file: str = None, trg_file: str = None):
    assert isinstance(generator, model_base.CascadeGenerator)
    assert len(generator.generators) == len(self.steps)
    src_files = [src_file] + [f"{trg_file}.tmp.{i}" for i in range(len(self.steps)-1)]
    trg_files = src_files[1:] + [trg_file]
    for step_i, step in enumerate(self.steps):
      step.perform_inference(generator=generator.generators[step_i],
                             src_file=src_files[step_i],
                             trg_file=trg_files[step_i])

  def compute_losses_one(self, *args, **kwargs):
    raise ValueError("cannot call CascadedInference.compute_losses_one() directly, use the sub-inference objects")
  def generate_one(self, *args, **kwargs):
    raise ValueError("cannot call CascadedInference.generate_one() directly, use the sub-inference objects")<|MERGE_RESOLUTION|>--- conflicted
+++ resolved
@@ -6,12 +6,8 @@
 import dynet as dy
 
 import xnmt.batcher
-<<<<<<< HEAD
 from xnmt.events import register_xnmt_event, register_xnmt_handler
-from xnmt import loss, loss_calculator, model_base, output, reports, search_strategy, util
-=======
 from xnmt import logger, loss, loss_calculator, model_base, output, reports, search_strategy, util
->>>>>>> 8143fad3
 from xnmt.persistence import serializable_init, Serializable, bare
 
 NO_DECODING_ATTEMPTED = "@@NO_DECODING_ATTEMPTED@@"
