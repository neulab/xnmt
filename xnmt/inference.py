import collections.abc
from typing import List, Optional, Tuple, Sequence, Union

from xnmt.settings import settings

import dynet as dy

import xnmt.batcher
<<<<<<< HEAD
from xnmt import events, loss, loss_calculator, model_base, output, reports, search_strategy, util
=======
from xnmt.events import register_xnmt_event, register_xnmt_handler
from xnmt import logger, loss, loss_calculator, model_base, output, reports, search_strategy, util
>>>>>>> 7c473aed
from xnmt.persistence import serializable_init, Serializable, bare

NO_DECODING_ATTEMPTED = "@@NO_DECODING_ATTEMPTED@@"

class Inference(reports.Reportable):
  """
  A template class for classes that perform inference.

  Args:
    src_file: path of input src file to be translated
    trg_file: path of file where trg translatons will be written
    ref_file: path of file with reference translations, e.g. for forced decoding
    max_src_len: Remove sentences from data to decode that are longer than this on the source side
    max_num_sents: Stop decoding after the first n sentences.
    mode: type of decoding to perform.

            * ``onebest``: generate one best.
            * ``forced``: perform forced decoding.
            * ``forceddebug``: perform forced decoding, calculate training loss, and make sure the scores are identical
              for debugging purposes.
            * ``score``: output scores, useful for rescoring
    batcher: inference batcher, needed e.g. in connection with ``pad_src_token_to_multiple``
    reporter: a reporter to create reports for each decoded sentence
  """
<<<<<<< HEAD
  @events.register_xnmt_handler
=======
  @register_xnmt_handler
>>>>>>> 7c473aed
  def __init__(self, src_file: Optional[str] = None, trg_file: Optional[str] = None, ref_file: Optional[str] = None,
               max_src_len: Optional[int] = None, max_num_sents: Optional[int] = None,
               mode: str = "onebest",
               batcher: xnmt.batcher.InOrderBatcher = bare(xnmt.batcher.InOrderBatcher, batch_size=1),
               reporter: Union[None, reports.Reporter, Sequence[reports.Reporter]] = None):
    self.src_file = src_file
    self.trg_file = trg_file
    self.ref_file = ref_file
    self.max_src_len = max_src_len
    self.max_num_sents = max_num_sents
    self.mode = mode
    self.batcher = batcher
    self.reporter = reporter

  def generate_one(self, generator: 'model_base.GeneratorModel', src: xnmt.batcher.Batch, src_i: int, forced_ref_ids) \
          -> List[output.Output]:
    raise NotImplementedError("must be implemented by subclasses")

  def compute_losses_one(self, generator: 'model_base.GeneratorModel', src: xnmt.input.Input,
                         ref: xnmt.input.Input) -> loss.FactoredLossExpr:
    raise NotImplementedError("must be implemented by subclasses")


<<<<<<< HEAD
  def perform_inference(self, generator: model_base.GeneratorModel, src_file: str = None, trg_file: str = None,
                        ref_file_to_report = None):
=======
  def perform_inference(self, generator: 'model_base.GeneratorModel', src_file: str = None, trg_file: str = None):
>>>>>>> 7c473aed
    """
    Perform inference.

    Args:
      generator: the model to be used
      src_file: path of input src file to be translated
      trg_file: path of file where trg translatons will be written
    """
    src_file = src_file or self.src_file
    trg_file = trg_file or self.trg_file
    util.make_parent_dir(trg_file)

    logger.info(f'Performing inference on {src_file}')

    ref_corpus, src_corpus = self._read_corpus(generator, src_file, mode=self.mode, ref_file=self.ref_file)

    generator.set_train(False)

    ref_scores = None
    if self.mode == 'score':
      ref_scores = self._compute_losses(generator, ref_corpus, src_corpus, self.max_num_sents)
      self._write_rescored_output(ref_scores, self.ref_file, trg_file)

    if self.mode == 'forceddebug':
      ref_scores = self._compute_losses(generator, ref_corpus, src_corpus, self.max_num_sents)

    if self.mode != 'score':
      self._generate_output(generator=generator, forced_ref_corpus=ref_corpus, assert_scores=ref_scores,
                            src_corpus=src_corpus, trg_file=trg_file, batcher=self.batcher,
<<<<<<< HEAD
                            max_src_len=self.max_src_len, ref_file_to_report=ref_file_to_report)
    self.end_inference()

  def _generate_output(self,
                       generator: model_base.GeneratorModel,
                       src_corpus: Sequence[xnmt.input.Input],
                       trg_file: str, batcher: Optional[xnmt.batcher.Batcher] = None,
                       max_src_len: Optional[int] = None,
=======
                            max_src_len=self.max_src_len)
    self.end_inference()

  def _generate_output(self, generator: 'model_base.GeneratorModel', src_corpus: Sequence[xnmt.input.Input],
                       trg_file: str, batcher: Optional[xnmt.batcher.Batcher] = None, max_src_len: Optional[int] = None,
>>>>>>> 7c473aed
                       forced_ref_corpus: Optional[Sequence[xnmt.input.Input]] = None,
                       assert_scores: Optional[Sequence[float]] = None,
                       ref_file_to_report: Optional[str] = None) -> None:
    """
    Generate outputs and write them to file.

    Args:
      generator: generator model to use
      src_corpus: src-side inputs to generate outputs for
      trg_file: file to write outputs to
      batcher: necessary with some cases of input pre-processing such as padding or truncation
      max_src_len: if given, skip inputs that are too long
      forced_ref_corpus: if given, perform forced decoding with the given trg-side inputs
      assert_scores: if given, raise exception if the scores for generated outputs don't match the given scores
      ref_file_to_report: if given, report reference file line by line so that the reference can be included in a report
    """
    with open(trg_file, 'wt', encoding='utf-8') as fp:  # Saving the translated output to a trg file
      if forced_ref_corpus:
        src_batches, ref_batches = batcher.pack(src_corpus, forced_ref_corpus)
      else:
        src_batches = batcher.pack(src_corpus, None)
      cur_sent_i = 0
      ref_batch = None
      if ref_file_to_report: ref_file = open(ref_file_to_report)
      for batch_i, src_batch in enumerate(src_batches):
        batch_size = src_batch.batch_size()
        if ref_file_to_report:
          for _ in range(batch_size):
            ref_sent = ref_file.readline().strip()
          self.add_sent_for_report({"reference": ref_sent, "output_proc": self.post_processor})
        src_len = src_batch.sent_len()
        if max_src_len is not None and src_len > max_src_len:
          output_txt = "\n".join([NO_DECODING_ATTEMPTED] * batch_size)
          fp.write(f"{output_txt}\n")
        else:
          if forced_ref_corpus: ref_batch = ref_batches[batch_i]
          dy.renew_cg(immediate_compute=settings.IMMEDIATE_COMPUTE, check_validity=settings.CHECK_VALIDITY)
          outputs = self.generate_one(generator, src_batch, range(cur_sent_i,cur_sent_i+batch_size), ref_batch)
          if self.reporter: self._create_report()
          for i in range(len(outputs)):
            if assert_scores is not None:
              # If debugging forced decoding, make sure it matches
              assert batch_size == len(outputs), "debug forced decoding not supported with nbest inference"
              if (abs(outputs[i].score - assert_scores[cur_sent_i + i]) / abs(assert_scores[cur_sent_i + i])) > 1e-5:
                raise ValueError(
                  f'Forced decoding score {outputs[0].score} and loss {assert_scores[cur_sent_i + i]} do not match at '
                  f'sentence {cur_sent_i + i}')
            output_txt = outputs[i].apply_post_processor(self.post_processor)
            fp.write(f"{output_txt}\n")
        cur_sent_i += batch_size
        if self.max_num_sents and cur_sent_i >= self.max_num_sents: break
      if ref_file_to_report: ref_file.close()

  @events.register_xnmt_event
  def end_inference(self):
    pass

  @register_xnmt_event
  def end_inference(self):
    pass

  def _create_report(self):
    assert self.reporter is not None
    if not isinstance(self.reporter, collections.abc.Iterable):
      self.reporter = [self.reporter]
    report_inputs = self.reporter[0].get_report_input(context={})
    for report_input in report_inputs:
      for reporter in self.reporter:
        reporter.create_report(**report_input)

  def _compute_losses(self, generator, ref_corpus, src_corpus, max_num_sents) -> List[float]:
    batched_src, batched_ref = self.batcher.pack(src_corpus, ref_corpus)
    ref_scores = []
    for sent_count, (src, ref) in enumerate(zip(batched_src, batched_ref)):
      if max_num_sents and sent_count >= max_num_sents: break
      dy.renew_cg(immediate_compute=settings.IMMEDIATE_COMPUTE, check_validity=settings.CHECK_VALIDITY)
      loss_expr = self.compute_losses_one(generator, src, ref)
      if isinstance(loss_expr.value(), collections.abc.Iterable):
        ref_scores.extend(loss_expr.value())
      else:
        ref_scores.append(loss_expr.value())
    ref_scores = [-x for x in ref_scores]
    return ref_scores


  @staticmethod
  def _write_rescored_output(ref_scores: Sequence[float], ref_file: str, trg_file: str) -> None:
    """
    Write scored sequences and scores to file when mode=='score'.

    Args:
      ref_scores: list of score values
      ref_file: filename where sequences to be scored a read from
      trg_file: filename to write to
    """
    with open(trg_file, 'wt', encoding='utf-8') as fp:
      with open(ref_file, "r", encoding="utf-8") as nbest_fp:
        for nbest, score in zip(nbest_fp, ref_scores):
          fp.write("{} ||| score={}\n".format(nbest.strip(), score))

  @staticmethod
  def _read_corpus(generator: 'model_base.GeneratorModel', src_file: str, mode: str, ref_file: str) -> Tuple[List, List]:
    src_corpus = list(generator.src_reader.read_sents(src_file))
    # Get reference if it exists and is necessary
    if mode == "forced" or mode == "forceddebug" or mode == "score":
      if ref_file is None:
        raise RuntimeError(f"When performing '{mode}' decoding, must specify reference file")
      score_src_corpus = []
      ref_corpus = []
      with open(ref_file, "r", encoding="utf-8") as fp:
        for line in fp:
          if mode == "score":
            nbest = line.split("|||")
            assert len(nbest) > 1, "When performing scoring, ref_file must have nbest format 'index ||| hypothesis'"
            src_index = int(nbest[0].strip())
            assert src_index < len(src_corpus), \
              f"The src_file has only {len(src_corpus)} instances, nbest file has invalid src_index {src_index}"
            score_src_corpus.append(src_corpus[src_index])
            trg_input = generator.trg_reader.read_sent(nbest[1].strip())
          else:
            trg_input = generator.trg_reader.read_sent(line)
          ref_corpus.append(trg_input)
      if mode == "score":
        src_corpus = score_src_corpus
    else:
      ref_corpus = None
    return ref_corpus, src_corpus


class IndependentOutputInference(Inference, Serializable):
  """
  Inference when outputs are produced independently, including for classifiers that produce only a single output.

  Assumes that generator.generate() takes arguments src, idx

  Args:
    src_file: path of input src file to be translated
    trg_file: path of file where trg translatons will be written
    ref_file: path of file with reference translations, e.g. for forced decoding
    max_src_len: Remove sentences from data to decode that are longer than this on the source side
    max_num_sents: Stop decoding after the first n sentences.
    post_process: post-processing of translation outputs (available string shortcuts:  ``none``, ``join-char``,
                  ``join-bpe``, ``join-piece``)
    mode: type of decoding to perform.

          * ``onebest``: generate one best.
          * ``forced``: perform forced decoding.
          * ``forceddebug``: perform forced decoding, calculate training loss, and make sure the scores are identical
            for debugging purposes.
          * ``score``: output scores, useful for rescoring

    batcher: inference batcher, needed e.g. in connection with ``pad_src_token_to_multiple``
  """
  yaml_tag = "!IndependentOutputInference"

  @serializable_init
  def __init__(self, src_file: Optional[str] = None, trg_file: Optional[str] = None, ref_file: Optional[str] = None,
               max_src_len: Optional[int] = None, max_num_sents: Optional[int] = None,
               post_process: Union[str, output.OutputProcessor] = bare(output.PlainTextOutputProcessor),
               mode: str = "onebest",
               batcher: xnmt.batcher.InOrderBatcher = bare(xnmt.batcher.InOrderBatcher, batch_size=1),
               reporter: Union[None, reports.Reporter, Sequence[reports.Reporter]] = None):
    super().__init__(src_file=src_file, trg_file=trg_file, ref_file=ref_file, max_src_len=max_src_len,
                     max_num_sents=max_num_sents, mode=mode, batcher=batcher, reporter=reporter)
    self.post_processor = output.OutputProcessor.get_output_processor(post_process)

  def generate_one(self, generator: 'model_base.GeneratorModel', src: xnmt.batcher.Batch, src_i: int, forced_ref_ids)\
          -> List[output.Output]:
    outputs = generator.generate(src, src_i, forced_trg_ids=forced_ref_ids)
    return outputs

  def compute_losses_one(self, generator: 'model_base.GeneratorModel', src: xnmt.input.Input,
                         ref: xnmt.input.Input) -> loss.FactoredLossExpr:
    loss_expr = generator.calc_loss(src, ref, loss_calculator=loss_calculator.AutoRegressiveMLELoss())
    return loss_expr

class AutoRegressiveInference(Inference, Serializable):
  """
  Performs inference for auto-regressive models that expand based on their own previous outputs.

  Assumes that generator.generate() takes arguments src, idx, search_strategy, forced_trg_ids

  Args:
    src_file: path of input src file to be translated
    trg_file: path of file where trg translatons will be written
    ref_file: path of file with reference translations, e.g. for forced decoding
    max_src_len: Remove sentences from data to decode that are longer than this on the source side
    max_num_sents: Stop decoding after the first n sentences.
    post_process: post-processing of translation outputs
                  (available string shortcuts:  ``none``,``join-char``,``join-bpe``,``join-piece``)
    search_strategy: a search strategy used during decoding.
    mode: type of decoding to perform.

            * ``onebest``: generate one best.
            * ``forced``: perform forced decoding.
            * ``forceddebug``: perform forced decoding, calculate training loss, and make sure the scores are identical
              for debugging purposes.
            * ``score``: output scores, useful for rescoring
    batcher: inference batcher, needed e.g. in connection with ``pad_src_token_to_multiple``
  """

  yaml_tag = '!AutoRegressiveInference'

  @serializable_init
  def __init__(self, src_file: Optional[str] = None, trg_file: Optional[str] = None, ref_file: Optional[str] = None,
               max_src_len: Optional[int] = None, max_num_sents: Optional[int] = None,
               post_process: Union[str, output.OutputProcessor] = bare(output.PlainTextOutputProcessor),
               search_strategy: search_strategy.SearchStrategy = bare(search_strategy.BeamSearch),
               mode: str = "onebest",
               batcher: xnmt.batcher.InOrderBatcher = bare(xnmt.batcher.InOrderBatcher, batch_size=1),
               reporter: Union[None, reports.Reporter, Sequence[reports.Reporter]] = None):
    super().__init__(src_file=src_file, trg_file=trg_file, ref_file=ref_file, max_src_len=max_src_len,
                     max_num_sents=max_num_sents, mode=mode, batcher=batcher, reporter=reporter)

    self.post_processor = output.OutputProcessor.get_output_processor(post_process)
    self.search_strategy = search_strategy

  def generate_one(self, generator: 'model_base.GeneratorModel', src: xnmt.batcher.Batch, src_i: int, forced_ref_ids)\
          -> List[output.Output]:
    outputs = generator.generate(src, src_i, forced_trg_ids=forced_ref_ids, search_strategy=self.search_strategy)
    return outputs

  def compute_losses_one(self, generator: 'model_base.GeneratorModel', src: xnmt.input.Input,
                         ref: xnmt.input.Input) -> loss.FactoredLossExpr:
    loss_expr = generator.calc_loss(src, ref, loss_calculator=loss_calculator.AutoRegressiveMLELoss())
    return loss_expr

class CascadeInference(Inference, Serializable):
  """Inference class that performs inference as a series of independent inference steps.

  Steps are performed using a list of inference sub-objects and a list of models.
  Intermediate outputs are written out to disk and then read by the next time step.

  The generator passed to ``perform_inference`` must be a :class:`xnmt.model_base.CascadeGenerator`.

  Args:
    steps: list of inference objects
  """

  yaml_tag = "!CascadeInference"
  @serializable_init
  def __init__(self, steps: Sequence[Inference]) -> None:
    self.steps = steps

  def perform_inference(self, generator: 'model_base.CascadeGenerator', src_file: str = None, trg_file: str = None):
    assert isinstance(generator, model_base.CascadeGenerator)
    assert len(generator.generators) == len(self.steps)
    src_files = [src_file] + [f"{trg_file}.tmp.{i}" for i in range(len(self.steps)-1)]
    trg_files = src_files[1:] + [trg_file]
    for step_i, step in enumerate(self.steps):
      step.perform_inference(generator=generator.generators[step_i],
                             src_file=src_files[step_i],
                             trg_file=trg_files[step_i])

  def compute_losses_one(self, *args, **kwargs):
    raise ValueError("cannot call CascadedInference.compute_losses_one() directly, use the sub-inference objects")
  def generate_one(self, *args, **kwargs):
    raise ValueError("cannot call CascadedInference.generate_one() directly, use the sub-inference objects")<|MERGE_RESOLUTION|>--- conflicted
+++ resolved
@@ -6,12 +6,8 @@
 import dynet as dy
 
 import xnmt.batcher
-<<<<<<< HEAD
 from xnmt import events, loss, loss_calculator, model_base, output, reports, search_strategy, util
-=======
-from xnmt.events import register_xnmt_event, register_xnmt_handler
 from xnmt import logger, loss, loss_calculator, model_base, output, reports, search_strategy, util
->>>>>>> 7c473aed
 from xnmt.persistence import serializable_init, Serializable, bare
 
 NO_DECODING_ATTEMPTED = "@@NO_DECODING_ATTEMPTED@@"
@@ -36,11 +32,7 @@
     batcher: inference batcher, needed e.g. in connection with ``pad_src_token_to_multiple``
     reporter: a reporter to create reports for each decoded sentence
   """
-<<<<<<< HEAD
   @events.register_xnmt_handler
-=======
-  @register_xnmt_handler
->>>>>>> 7c473aed
   def __init__(self, src_file: Optional[str] = None, trg_file: Optional[str] = None, ref_file: Optional[str] = None,
                max_src_len: Optional[int] = None, max_num_sents: Optional[int] = None,
                mode: str = "onebest",
@@ -64,12 +56,8 @@
     raise NotImplementedError("must be implemented by subclasses")
 
 
-<<<<<<< HEAD
-  def perform_inference(self, generator: model_base.GeneratorModel, src_file: str = None, trg_file: str = None,
-                        ref_file_to_report = None):
-=======
-  def perform_inference(self, generator: 'model_base.GeneratorModel', src_file: str = None, trg_file: str = None):
->>>>>>> 7c473aed
+  def perform_inference(self, generator: 'model_base.GeneratorModel', src_file: str = None, trg_file: str = None,
+                        ref_file_to_report=None):
     """
     Perform inference.
 
@@ -99,22 +87,12 @@
     if self.mode != 'score':
       self._generate_output(generator=generator, forced_ref_corpus=ref_corpus, assert_scores=ref_scores,
                             src_corpus=src_corpus, trg_file=trg_file, batcher=self.batcher,
-<<<<<<< HEAD
                             max_src_len=self.max_src_len, ref_file_to_report=ref_file_to_report)
     self.end_inference()
 
-  def _generate_output(self,
-                       generator: model_base.GeneratorModel,
-                       src_corpus: Sequence[xnmt.input.Input],
-                       trg_file: str, batcher: Optional[xnmt.batcher.Batcher] = None,
-                       max_src_len: Optional[int] = None,
-=======
-                            max_src_len=self.max_src_len)
-    self.end_inference()
 
   def _generate_output(self, generator: 'model_base.GeneratorModel', src_corpus: Sequence[xnmt.input.Input],
                        trg_file: str, batcher: Optional[xnmt.batcher.Batcher] = None, max_src_len: Optional[int] = None,
->>>>>>> 7c473aed
                        forced_ref_corpus: Optional[Sequence[xnmt.input.Input]] = None,
                        assert_scores: Optional[Sequence[float]] = None,
                        ref_file_to_report: Optional[str] = None) -> None:
@@ -172,10 +150,6 @@
   def end_inference(self):
     pass
 
-  @register_xnmt_event
-  def end_inference(self):
-    pass
-
   def _create_report(self):
     assert self.reporter is not None
     if not isinstance(self.reporter, collections.abc.Iterable):
