import collections.abc
from typing import List, Optional, Tuple, Sequence, Union

from xnmt.settings import settings

import dynet as dy

import xnmt.batcher
from xnmt import loss, loss_calculator, model_base, output, reports, search_strategy, util
from xnmt.persistence import serializable_init, Serializable, bare

NO_DECODING_ATTEMPTED = "@@NO_DECODING_ATTEMPTED@@"

class Inference(object):
  """
  A template class for classes that perform inference.

  Args:
    src_file: path of input src file to be translated
    trg_file: path of file where trg translatons will be written
    ref_file: path of file with reference translations, e.g. for forced decoding
    max_src_len: Remove sentences from data to decode that are longer than this on the source side
    max_num_sents: Stop decoding after the first n sentences.
    mode: type of decoding to perform.

            * ``onebest``: generate one best.
            * ``forced``: perform forced decoding.
            * ``forceddebug``: perform forced decoding, calculate training loss, and make sure the scores are identical
              for debugging purposes.
            * ``score``: output scores, useful for rescoring
    batcher: inference batcher, needed e.g. in connection with ``pad_src_token_to_multiple``
    reporter: a reporter to create reports for each decoded sentence
  """
  def __init__(self, src_file: Optional[str] = None, trg_file: Optional[str] = None, ref_file: Optional[str] = None,
               max_src_len: Optional[int] = None, max_num_sents: Optional[int] = None,
               mode: str = "onebest",
               batcher: xnmt.batcher.InOrderBatcher = bare(xnmt.batcher.InOrderBatcher, batch_size=1),
               reporter: Union[None, reports.Reporter, Sequence[reports.Reporter]] = None):
    self.src_file = src_file
    self.trg_file = trg_file
    self.ref_file = ref_file
    self.max_src_len = max_src_len
    self.max_num_sents = max_num_sents
    self.mode = mode
    self.batcher = batcher
    self.reporter = reporter

  def generate_one(self, generator: model_base.GeneratorModel, src: xnmt.input.Input, src_i: int, forced_ref_ids) -> List[output.Output]:
    # TODO: src should probably a batch of inputs for consistency with return values being a batch of outputs
    raise NotImplementedError("must be implemented by subclasses")

  def compute_losses_one(self, generator: model_base.GeneratorModel, src: xnmt.input.Input,
                         ref: xnmt.input.Input) -> loss.FactoredLossExpr:
    raise NotImplementedError("must be implemented by subclasses")


  def perform_inference(self, generator: model_base.GeneratorModel, src_file: str = None, trg_file: str = None):
    """
    Perform inference.

    Args:
      generator: the model to be used
      src_file: path of input src file to be translated
      trg_file: path of file where trg translatons will be written
    """
    src_file = src_file or self.src_file
    trg_file = trg_file or self.trg_file
    util.make_parent_dir(trg_file)

    ref_corpus, src_corpus = self._read_corpus(generator, src_file, mode=self.mode, ref_file=self.ref_file)

    generator.set_train(False)

    ref_scores = None
    if self.mode == 'score':
      ref_scores = self._compute_losses(generator, ref_corpus, src_corpus, self.max_num_sents)
      self._write_rescored_output(ref_scores, self.ref_file, trg_file)

    if self.mode == 'forceddebug':
      ref_scores = self._compute_losses(generator, ref_corpus, src_corpus, self.max_num_sents)

    if self.mode != 'score':
      self._generate_output(generator=generator, forced_ref_corpus=ref_corpus, assert_scores=ref_scores,
                            src_corpus=src_corpus, trg_file=trg_file, batcher=self.batcher,
                            max_src_len=self.max_src_len)

  def _generate_output(self, generator: model_base.GeneratorModel, src_corpus: Sequence[xnmt.input.Input],
                       trg_file: str, batcher: Optional[xnmt.batcher.Batcher] = None, max_src_len: Optional[int] = None,
                       forced_ref_corpus: Optional[Sequence[xnmt.input.Input]] = None,
                       assert_scores: Optional[Sequence[float]] = None) -> None:
    """
    Generate outputs and write them to file.

    Args:
      generator: generator model to use
      src_corpus: src-side inputs to generate outputs for
      trg_file: file to write outputs to
      batcher: necessary with some cases of input pre-processing such as padding or truncation
      max_src_len: if given, skip inputs that are too long
      forced_ref_corpus: if given, perform forced decoding with the given trg-side inputs
      assert_scores: if given, raise exception if the scores for generated outputs don't match the given scores
    """
    with open(trg_file, 'wt', encoding='utf-8') as fp:  # Saving the translated output to a trg file
      if forced_ref_corpus:
        src_batches, ref_batches = batcher.pack(src_corpus, forced_ref_corpus)
      else:
        src_batches = batcher.pack(src_corpus, None)
      cur_sent_i = 0
      ref_batch = None
      for batch_i, src_batch in enumerate(src_batches):
        batch_size = src_batch.batch_size()
        src_len = src_batch.sent_len()
        if max_src_len is not None and src_len > max_src_len:
          output_txt = "\n".join([NO_DECODING_ATTEMPTED] * batch_size)
          fp.write(f"{output_txt}\n")
        else:
          if forced_ref_corpus: ref_batch = ref_batches[batch_i]
          dy.renew_cg(immediate_compute=settings.IMMEDIATE_COMPUTE, check_validity=settings.CHECK_VALIDITY)
<<<<<<< HEAD
          outputs = self.generate_one(generator, src_batch, range(cur_sent_i,cur_sent_i+len(src_batch)), ref_batch)
          if self.reporter: self._create_report()
=======
          outputs = self.generate_one(generator, src_batch, range(cur_sent_i,cur_sent_i+batch_size), ref_batch)
>>>>>>> a2ce074f
          for i in range(len(outputs)):
            if assert_scores is not None:
              # If debugging forced decoding, make sure it matches
              assert batch_size == len(outputs), "debug forced decoding not supported with nbest inference"
              if (abs(outputs[i].score - assert_scores[cur_sent_i + i]) / abs(assert_scores[cur_sent_i + i])) > 1e-5:
                raise ValueError(
                  f'Forced decoding score {outputs[0].score} and loss {assert_scores[cur_sent_i + i]} do not match at '
                  f'sentence {cur_sent_i + i}')
            output_txt = outputs[i].apply_post_processor(self.post_processor)
            fp.write(f"{output_txt}\n")
<<<<<<< HEAD
        cur_sent_i += len(src_batch)
        if self.max_num_sents and cur_sent_i >= self.max_num_sents: break

  def _create_report(self):
    assert self.reporter is not None
    if not isinstance(self.reporter, collections.abc.Iterable):
      self.reporter = [self.reporter]
    report_inputs = self.reporter[0].get_report_input(context={})
    for report_input in report_inputs:
      for reporter in self.reporter:
        reporter.create_report(**report_input)
=======
        cur_sent_i += batch_size
>>>>>>> a2ce074f

  def _compute_losses(self, generator, ref_corpus, src_corpus, max_num_sents) -> List[float]:
    batched_src, batched_ref = self.batcher.pack(src_corpus, ref_corpus)
    ref_scores = []
    for sent_count, (src, ref) in enumerate(zip(batched_src, batched_ref)):
      if max_num_sents and sent_count >= max_num_sents: break
      dy.renew_cg(immediate_compute=settings.IMMEDIATE_COMPUTE, check_validity=settings.CHECK_VALIDITY)
      loss_expr = self.compute_losses_one(generator, src, ref)
      if isinstance(loss_expr.value(), collections.abc.Iterable):
        ref_scores.extend(loss_expr.value())
      else:
        ref_scores.append(loss_expr.value())
    ref_scores = [-x for x in ref_scores]
    return ref_scores


  @staticmethod
  def _write_rescored_output(ref_scores: Sequence[float], ref_file: str, trg_file: str) -> None:
    """
    Write scored sequences and scores to file when mode=='score'.

    Args:
      ref_scores: list of score values
      ref_file: filename where sequences to be scored a read from
      trg_file: filename to write to
    """
    with open(trg_file, 'wt', encoding='utf-8') as fp:
      with open(ref_file, "r", encoding="utf-8") as nbest_fp:
        for nbest, score in zip(nbest_fp, ref_scores):
          fp.write("{} ||| score={}\n".format(nbest.strip(), score))

  @staticmethod
  def _read_corpus(generator: model_base.GeneratorModel, src_file: str, mode: str, ref_file: str) -> Tuple[List, List]:
    src_corpus = list(generator.src_reader.read_sents(src_file))
    # Get reference if it exists and is necessary
    if mode == "forced" or mode == "forceddebug" or mode == "score":
      if ref_file is None:
        raise RuntimeError(f"When performing '{mode}' decoding, must specify reference file")
      score_src_corpus = []
      ref_corpus = []
      with open(ref_file, "r", encoding="utf-8") as fp:
        for line in fp:
          if mode == "score":
            nbest = line.split("|||")
            assert len(nbest) > 1, "When performing scoring, ref_file must have nbest format 'index ||| hypothesis'"
            src_index = int(nbest[0].strip())
            assert src_index < len(src_corpus), \
              f"The src_file has only {len(src_corpus)} instances, nbest file has invalid src_index {src_index}"
            score_src_corpus.append(src_corpus[src_index])
            trg_input = generator.trg_reader.read_sent(nbest[1].strip())
          else:
            trg_input = generator.trg_reader.read_sent(line)
          ref_corpus.append(trg_input)
      if mode == "score":
        src_corpus = score_src_corpus
    else:
      ref_corpus = None
    return ref_corpus, src_corpus


class IndependentOutputInference(Inference, Serializable):
  """
  Inference when outputs are produced independently, including for classifiers that produce only a single output.

  Assumes that generator.generate() takes arguments src, idx

  Args:
    src_file: path of input src file to be translated
    trg_file: path of file where trg translatons will be written
    ref_file: path of file with reference translations, e.g. for forced decoding
    max_src_len: Remove sentences from data to decode that are longer than this on the source side
    max_num_sents: Stop decoding after the first n sentences.
    post_process: post-processing of translation outputs (available string shortcuts:  ``none``, ``join-char``,
                  ``join-bpe``, ``join-piece``)
    mode: type of decoding to perform.

          * ``onebest``: generate one best.
          * ``forced``: perform forced decoding.
          * ``forceddebug``: perform forced decoding, calculate training loss, and make sure the scores are identical
            for debugging purposes.
          * ``score``: output scores, useful for rescoring

    batcher: inference batcher, needed e.g. in connection with ``pad_src_token_to_multiple``
  """
  yaml_tag = "!IndependentOutputInference"

  @serializable_init
  def __init__(self, src_file: Optional[str] = None, trg_file: Optional[str] = None, ref_file: Optional[str] = None,
               max_src_len: Optional[int] = None, max_num_sents: Optional[int] = None,
               post_process: Union[str, output.OutputProcessor] = bare(output.PlainTextOutputProcessor),
               mode: str = "onebest",
               batcher: xnmt.batcher.InOrderBatcher = bare(xnmt.batcher.InOrderBatcher, batch_size=1),
               reporter: Union[None, reports.Reporter, Sequence[reports.Reporter]] = None):
    super().__init__(src_file=src_file, trg_file=trg_file, ref_file=ref_file, max_src_len=max_src_len,
                     max_num_sents=max_num_sents, mode=mode, batcher=batcher, reporter=reporter)
    self.post_processor = output.OutputProcessor.get_output_processor(post_process)

  def generate_one(self, generator: model_base.GeneratorModel, src: xnmt.input.Input, src_i: int, forced_ref_ids)\
          -> List[output.Output]:
    outputs = generator.generate(src, src_i, forced_trg_ids=forced_ref_ids)
    return outputs

  def compute_losses_one(self, generator: model_base.GeneratorModel, src: xnmt.input.Input,
                         ref: xnmt.input.Input) -> loss.FactoredLossExpr:
    loss_expr = generator.calc_loss(src, ref, loss_calculator=loss_calculator.AutoRegressiveMLELoss())
    return loss_expr

class AutoRegressiveInference(Inference, Serializable):
  """
  Performs inference for auto-regressive models that expand based on their own previous outputs.

  Assumes that generator.generate() takes arguments src, idx, search_strategy, forced_trg_ids

  Args:
    src_file: path of input src file to be translated
    trg_file: path of file where trg translatons will be written
    ref_file: path of file with reference translations, e.g. for forced decoding
    max_src_len: Remove sentences from data to decode that are longer than this on the source side
    max_num_sents: Stop decoding after the first n sentences.
    post_process: post-processing of translation outputs
                  (available string shortcuts:  ``none``,``join-char``,``join-bpe``,``join-piece``)
    search_strategy: a search strategy used during decoding.
    mode: type of decoding to perform.

            * ``onebest``: generate one best.
            * ``forced``: perform forced decoding.
            * ``forceddebug``: perform forced decoding, calculate training loss, and make sure the scores are identical
              for debugging purposes.
            * ``score``: output scores, useful for rescoring
    batcher: inference batcher, needed e.g. in connection with ``pad_src_token_to_multiple``
  """

  yaml_tag = '!AutoRegressiveInference'

  @serializable_init
  def __init__(self, src_file: Optional[str] = None, trg_file: Optional[str] = None, ref_file: Optional[str] = None,
               max_src_len: Optional[int] = None, max_num_sents: Optional[int] = None,
               post_process: Union[str, output.OutputProcessor] = bare(output.PlainTextOutputProcessor),
               search_strategy: search_strategy.SearchStrategy = bare(search_strategy.BeamSearch),
               mode: str = "onebest",
               batcher: xnmt.batcher.InOrderBatcher = bare(xnmt.batcher.InOrderBatcher, batch_size=1),
               reporter: Union[None, reports.Reporter, Sequence[reports.Reporter]] = None):
    super().__init__(src_file=src_file, trg_file=trg_file, ref_file=ref_file, max_src_len=max_src_len,
                     max_num_sents=max_num_sents, mode=mode, batcher=batcher, reporter=reporter)

    self.post_processor = output.OutputProcessor.get_output_processor(post_process)
    self.search_strategy = search_strategy

  def generate_one(self, generator: model_base.GeneratorModel, src: xnmt.input.Input, src_i: int, forced_ref_ids)\
          -> List[output.Output]:
    outputs = generator.generate(src, src_i, forced_trg_ids=forced_ref_ids, search_strategy=self.search_strategy)
    return outputs

  def compute_losses_one(self, generator: model_base.GeneratorModel, src: xnmt.input.Input,
                         ref: xnmt.input.Input) -> loss.FactoredLossExpr:
    loss_expr = generator.calc_loss(src, ref, loss_calculator=loss_calculator.AutoRegressiveMLELoss())
    return loss_expr<|MERGE_RESOLUTION|>--- conflicted
+++ resolved
@@ -116,12 +116,8 @@
         else:
           if forced_ref_corpus: ref_batch = ref_batches[batch_i]
           dy.renew_cg(immediate_compute=settings.IMMEDIATE_COMPUTE, check_validity=settings.CHECK_VALIDITY)
-<<<<<<< HEAD
-          outputs = self.generate_one(generator, src_batch, range(cur_sent_i,cur_sent_i+len(src_batch)), ref_batch)
+          outputs = self.generate_one(generator, src_batch, range(cur_sent_i,cur_sent_i+batch_size), ref_batch)
           if self.reporter: self._create_report()
-=======
-          outputs = self.generate_one(generator, src_batch, range(cur_sent_i,cur_sent_i+batch_size), ref_batch)
->>>>>>> a2ce074f
           for i in range(len(outputs)):
             if assert_scores is not None:
               # If debugging forced decoding, make sure it matches
@@ -132,8 +128,7 @@
                   f'sentence {cur_sent_i + i}')
             output_txt = outputs[i].apply_post_processor(self.post_processor)
             fp.write(f"{output_txt}\n")
-<<<<<<< HEAD
-        cur_sent_i += len(src_batch)
+        cur_sent_i += batch_size
         if self.max_num_sents and cur_sent_i >= self.max_num_sents: break
 
   def _create_report(self):
@@ -144,9 +139,6 @@
     for report_input in report_inputs:
       for reporter in self.reporter:
         reporter.create_report(**report_input)
-=======
-        cur_sent_i += batch_size
->>>>>>> a2ce074f
 
   def _compute_losses(self, generator, ref_corpus, src_corpus, max_num_sents) -> List[float]:
     batched_src, batched_ref = self.batcher.pack(src_corpus, ref_corpus)
