--- conflicted
+++ resolved
@@ -20,11 +20,7 @@
     trg_file: path of file where trg translatons will be written
     ref_file: path of file with reference translations, e.g. for forced decoding
     max_src_len: Remove sentences from data to decode that are longer than this on the source side
-<<<<<<< HEAD
-    max_num_sents: Decode only the first n sentences.
-=======
     max_num_sents: Stop decoding after the first n sentences.
->>>>>>> 6fbbba4b
     mode: type of decoding to perform.
 
             * ``onebest``: generate one best.
@@ -212,11 +208,7 @@
     trg_file: path of file where trg translatons will be written
     ref_file: path of file with reference translations, e.g. for forced decoding
     max_src_len: Remove sentences from data to decode that are longer than this on the source side
-<<<<<<< HEAD
-    max_num_sents: Decode only the first n sentences.
-=======
     max_num_sents: Stop decoding after the first n sentences.
->>>>>>> 6fbbba4b
     post_process: post-processing of translation outputs (available string shortcuts:  ``none``, ``join-char``,
                   ``join-bpe``, ``join-piece``)
     mode: type of decoding to perform.
@@ -263,11 +255,7 @@
     trg_file: path of file where trg translatons will be written
     ref_file: path of file with reference translations, e.g. for forced decoding
     max_src_len: Remove sentences from data to decode that are longer than this on the source side
-<<<<<<< HEAD
-    max_num_sents: Decode only the first n sentences.
-=======
     max_num_sents: Stop decoding after the first n sentences.
->>>>>>> 6fbbba4b
     post_process: post-processing of translation outputs
                   (available string shortcuts:  ``none``,``join-char``,``join-bpe``,``join-piece``)
     search_strategy: a search strategy used during decoding.
