--- conflicted
+++ resolved
@@ -115,12 +115,7 @@
           if forced_ref_corpus: ref_batch = ref_batches[batch_i]
           dy.renew_cg(immediate_compute=settings.IMMEDIATE_COMPUTE, check_validity=settings.CHECK_VALIDITY)
           outputs = self.generate_one(generator, src_batch, range(cur_sent_i,cur_sent_i+len(src_batch)), ref_batch)
-<<<<<<< HEAD
-          # If debugging forced decoding, make sure it matches
-          for i in range(batch_size):
-=======
           for i in range(len(outputs)):
->>>>>>> 316c72c3
             if assert_scores is not None:
               # If debugging forced decoding, make sure it matches
               assert len(src_batch) == len(outputs), "debug forced decoding not supported with nbest inference"
