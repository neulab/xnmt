# coding: utf-8

import logging
logger = logging.getLogger('xnmt')
from collections.abc import Iterable

from simple_settings import settings

import dynet as dy

from xnmt.loss_calculator import LossCalculator
import xnmt.output
from xnmt.reports import Reportable
from xnmt.serialize.serializable import Serializable
from xnmt.serialize.tree_tools import Ref, Path

NO_DECODING_ATTEMPTED = "@@NO_DECODING_ATTEMPTED@@"

class SimpleInference(Serializable):
  """
  Main class to perform decoding.
  
  Args:
    model_file (str): pretrained (saved) model path (required onless model_elements is given)
    src_file (str): path of input src file to be translated
    trg_file (str): path of file where trg translatons will be written
    ref_file (str): path of file with reference translations, e.g. for forced decoding
    max_src_len (int): Remove sentences from data to decode that are longer than this on the source side
    post_process (str): post-processing of translation outputs: ``none/join-char/join-bpe/join-piece``
    report_path (str): a path to which decoding reports will be written
    report_type (str): report to generate ``file/html``. Can be multiple, separate with comma.
    beam (int):
    max_len (int):
    len_norm_type (LengthNormalization):
    mode (str): type of decoding to perform. ``onebest``: generate one best. ``forced``: perform forced decoding. ``forceddebug``: perform forced decoding, calculate training loss, and make suer the scores are identical for debugging purposes.
    batcher (Batcher):
  """
  
  yaml_tag = '!SimpleInference'
  def __init__(self, model_file=None, src_file=None, trg_file=None, ref_file=None, max_src_len=None,
                  post_process="none", report_path=None, report_type="html",
                  beam=1, max_len=100, len_norm_type=None, mode="onebest", batcher=Ref(Path("train.batcher"), required=False)):
    self.model_file = model_file
    self.src_file = src_file
    self.trg_file = trg_file
    self.ref_file = ref_file
    self.max_src_len = max_src_len
    self.post_process = post_process
    self.report_path = report_path
    self.report_type = report_type
    self.beam = beam
    self.max_len = max_len
    self.len_norm_type = len_norm_type
    self.mode = mode
    self.batcher = batcher


  def __call__(self, generator, src_file=None, trg_file=None, candidate_id_file=None):
    """
    Args:
      generator (GeneratorModel): the model to be used
      src_file (str): path of input src file to be translated
      trg_file (str): path of file where trg translatons will be written
      candidate_id_file (str): if we are doing something like retrieval where we select from fixed candidates, sometimes we want to limit our candidates to a certain subset of the full set. this setting allows us to do this.
    """
    args = dict(model_file=self.model_file, src_file=src_file or self.src_file, trg_file=trg_file or self.trg_file, ref_file=self.ref_file, max_src_len=self.max_src_len,
                  post_process=self.post_process, candidate_id_file=candidate_id_file, report_path=self.report_path, report_type=self.report_type,
                  beam=self.beam, max_len=self.max_len, len_norm_type=self.len_norm_type, mode=self.mode)

    is_reporting = issubclass(generator.__class__, Reportable) and args["report_path"] is not None
    # Corpus
    src_corpus = list(generator.src_reader.read_sents(args["src_file"]))
    # Get reference if it exists and is necessary
    if args["mode"] == "forced" or args["mode"] == "forceddebug" or args["mode"] == "score":
      if args["ref_file"] == None:
        raise RuntimeError("When performing {} decoding, must specify reference file".format(args["mode"]))
      score_src_corpus = []
      ref_corpus = []
      with io.open(args["ref_file"], "r", encoding="utf-8") as fp:
        for line in fp:
          if args["mode"] == "score":
            nbest = line.split("|||")
            assert len(nbest) > 1, "When performing scoring, ref_file must have nbest format 'index ||| hypothesis'"
            src_index = int(nbest[0].strip())
            assert src_index < len(src_corpus), "The src_file has only {} instances, nbest file has invalid src_index {}".format(len(src_corpus), src_index)
            score_src_corpus.append(src_corpus[src_index])
            trg_input = generator.trg_reader.read_sent(nbest[1].strip())
          else:
            trg_input = generator.trg_reader.read_sent(line)
          ref_corpus.append(trg_input)
      if args["mode"] == "score":
        src_corpus = score_src_corpus
      else:
        if self.max_len and any(len(s) > self.max_len for s in ref_corpus):
          logger.warning("Forced decoding with some targets being longer than max_len. Increase max_len to avoid unexpected behavior.")
    else:
      ref_corpus = None
    # Vocab
    src_vocab = generator.src_reader.vocab if hasattr(generator.src_reader, "vocab") else None
    trg_vocab = generator.trg_reader.vocab if hasattr(generator.trg_reader, "vocab") else None
    # Perform initialization
    generator.set_train(False)
    generator.initialize_generator(**args)

    if hasattr(generator, "set_post_processor"):
      generator.set_post_processor(self.get_output_processor())
    if hasattr(generator, "set_trg_vocab"):
      generator.set_trg_vocab(trg_vocab)
    if hasattr(generator, "set_reporting_src_vocab"):
      generator.set_reporting_src_vocab(src_vocab)

    if is_reporting:
      generator.set_report_resource("src_vocab", src_vocab)
      generator.set_report_resource("trg_vocab", trg_vocab)

    # If we're debugging, calculate the loss for each target sentence
    ref_scores = None
    if args["mode"] == 'forceddebug' or args["mode"] == 'score':
      some_batcher = xnmt.batcher.InOrderBatcher(32) # Arbitrary
      if not isinstance(some_batcher, xnmt.batcher.InOrderBatcher):
        raise ValueError(f"forceddebug requires InOrderBatcher, got: {some_batcher}")
      batched_src, batched_ref = some_batcher.pack(src_corpus, ref_corpus)
      ref_scores = []
      for src, ref in zip(batched_src, batched_ref):
        dy.renew_cg(immediate_compute=settings.IMMEDIATE_COMPUTE, check_validity=settings.CHECK_VALIDITY)
        loss_expr = generator.calc_loss(src, ref, loss_calculator=LossCalculator())
        if isinstance(loss_expr.value(), Iterable):
          ref_scores.extend(loss_expr.value())
        else:
          ref_scores.append(loss_expr.value())
      ref_scores = [-x for x in ref_scores]

    # Perform generation of output
<<<<<<< HEAD
    if args["mode"] != 'score':
      with io.open(args["trg_file"], 'wt', encoding='utf-8') as fp:  # Saving the translated output to a trg file
        src_ret=[]
        for i, src in enumerate(src_corpus):
          # This is necessary when the batcher does some sort of pre-processing, e.g.
          # when the batcher pads to a particular number of dimensions
          if self.batcher:
            self.batcher.add_single_batch(src_curr=[src], trg_curr=None, src_ret=src_ret, trg_ret=None)
            src = src_ret.pop()[0]
=======
    with open(args["trg_file"], 'wt', encoding='utf-8') as fp:  # Saving the translated output to a trg file
      src_ret=[]
      for i, src in enumerate(src_corpus):
        # This is necessary when the batcher does some sort of pre-processing, e.g.
        # when the batcher pads to a particular number of dimensions
        if self.batcher:
          self.batcher.add_single_batch(src_curr=[src], trg_curr=None, src_ret=src_ret, trg_ret=None)
          src = src_ret.pop()[0]
>>>>>>> 9890076e

          # Do the decoding
          if args["max_src_len"] is not None and len(src) > args["max_src_len"]:
            output_txt = NO_DECODING_ATTEMPTED
          else:
            dy.renew_cg(immediate_compute=settings.IMMEDIATE_COMPUTE, check_validity=settings.CHECK_VALIDITY)
            ref_ids = ref_corpus[i] if ref_corpus != None else None
            output = generator.generate_output(src, i, forced_trg_ids=ref_ids)
            # If debugging forced decoding, make sure it matches
            if ref_scores != None and (abs(output[0].score-ref_scores[i]) / abs(ref_scores[i])) > 1e-5:
              logger.error(f'Forced decoding score {output[0].score} and loss {ref_scores[i]} do not match at sentence {i}')
            output_txt = output[0].plaintext
          # Printing to trg file
          fp.write(f"{output_txt}\n")
    else:
      with io.open(args["trg_file"], 'wt', encoding='utf-8') as fp:
        with io.open(args["ref_file"], "r", encoding="utf-8") as nbest_fp:
          for nbest, score in zip(nbest_fp, ref_scores):
            fp.write("{} ||| score={}\n".format(nbest.strip(), score))
  
  def get_output_processor(self):
    spec = self.post_process
    if spec == "none":
      return xnmt.output.PlainTextOutputProcessor()
    elif spec == "join-char":
      return xnmt.output.JoinedCharTextOutputProcessor()
    elif spec == "join-bpe":
      return xnmt.output.JoinedBPETextOutputProcessor()
    elif spec == "join-piece":
      return xnmt.output.JoinedPieceTextOutputProcessor()
    else:
      raise RuntimeError("Unknown postprocessing argument {}".format(spec))<|MERGE_RESOLUTION|>--- conflicted
+++ resolved
@@ -76,7 +76,7 @@
         raise RuntimeError("When performing {} decoding, must specify reference file".format(args["mode"]))
       score_src_corpus = []
       ref_corpus = []
-      with io.open(args["ref_file"], "r", encoding="utf-8") as fp:
+      with open(args["ref_file"], "r", encoding="utf-8") as fp:
         for line in fp:
           if args["mode"] == "score":
             nbest = line.split("|||")
@@ -131,9 +131,8 @@
       ref_scores = [-x for x in ref_scores]
 
     # Perform generation of output
-<<<<<<< HEAD
     if args["mode"] != 'score':
-      with io.open(args["trg_file"], 'wt', encoding='utf-8') as fp:  # Saving the translated output to a trg file
+      with open(args["trg_file"], 'wt', encoding='utf-8') as fp:  # Saving the translated output to a trg file
         src_ret=[]
         for i, src in enumerate(src_corpus):
           # This is necessary when the batcher does some sort of pre-processing, e.g.
@@ -141,17 +140,6 @@
           if self.batcher:
             self.batcher.add_single_batch(src_curr=[src], trg_curr=None, src_ret=src_ret, trg_ret=None)
             src = src_ret.pop()[0]
-=======
-    with open(args["trg_file"], 'wt', encoding='utf-8') as fp:  # Saving the translated output to a trg file
-      src_ret=[]
-      for i, src in enumerate(src_corpus):
-        # This is necessary when the batcher does some sort of pre-processing, e.g.
-        # when the batcher pads to a particular number of dimensions
-        if self.batcher:
-          self.batcher.add_single_batch(src_curr=[src], trg_curr=None, src_ret=src_ret, trg_ret=None)
-          src = src_ret.pop()[0]
->>>>>>> 9890076e
-
           # Do the decoding
           if args["max_src_len"] is not None and len(src) > args["max_src_len"]:
             output_txt = NO_DECODING_ATTEMPTED
@@ -166,8 +154,8 @@
           # Printing to trg file
           fp.write(f"{output_txt}\n")
     else:
-      with io.open(args["trg_file"], 'wt', encoding='utf-8') as fp:
-        with io.open(args["ref_file"], "r", encoding="utf-8") as nbest_fp:
+      with open(args["trg_file"], 'wt', encoding='utf-8') as fp:
+        with open(args["ref_file"], "r", encoding="utf-8") as nbest_fp:
           for nbest, score in zip(nbest_fp, ref_scores):
             fp.write("{} ||| score={}\n".format(nbest.strip(), score))
   
