--- conflicted
+++ resolved
@@ -78,14 +78,11 @@
       if i < seq_len-1:
         dec_state = translator.decoder.add_input(dec_state, translator.trg_embedder.embed(ref_word))
 
-<<<<<<< HEAD
     if self.truncate_dec_batches:
-      return dy.esum([dy.sum_batches(wl) for wl in losses])
+      loss_expr = dy.esum([dy.sum_batches(wl) for wl in losses])
     else:
-      return dy.esum(losses)
-=======
-    return FactoredLossExpr({"mle": dy.esum(losses)})
->>>>>>> 90f9d898
+      loss_expr = dy.esum(losses)
+    return FactoredLossExpr({"mle": loss_expr})
 
 class ReinforceLoss(Serializable, LossCalculator):
   yaml_tag = '!ReinforceLoss'
