from __future__ import division, generators

import dynet as dy
import numpy as np

from xnmt.loss import LossBuilder
from xnmt.serialize.serializer import Serializable
from xnmt.vocab import Vocab
from xnmt.serialize.tree_tools import Ref, Path
import xnmt.evaluator
import xnmt.linear as linear


class LossCalculator(Serializable):
  '''
  A template class implementing the training strategy and corresponding loss calculation.
  '''
  yaml_tag = u'!LossCalculator'

  def __init__(self, loss_calculator = None):
    if loss_calculator is None:
      self.loss_calculator = MLELoss()
    else:
      self.loss_calculator = loss_calculator

  def __call__(self, translator, dec_state, src, trg):
      return self.loss_calculator(translator, dec_state, src, trg)


class MLELoss(Serializable):
  yaml_tag = '!MLELoss'

  def __call__(self, translator, dec_state, src, trg):
    trg_mask = trg.mask if xnmt.batcher.is_batched(trg) else None
    losses = []
    seq_len = len(trg[0]) if xnmt.batcher.is_batched(src) else len(trg)
    if xnmt.batcher.is_batched(src):
      for j, single_trg in enumerate(trg):
        assert len(single_trg) == seq_len # assert consistent length
        assert 1==len([i for i in range(seq_len) if (trg_mask is None or trg_mask.np_arr[j,i]==0) and single_trg[i]==Vocab.ES]) # assert exactly one unmasked ES token
    for i in range(seq_len):
      ref_word = trg[i] if not xnmt.batcher.is_batched(src) \
                      else xnmt.batcher.mark_as_batch([single_trg[i] for single_trg in trg])

      dec_state.context = translator.attender.calc_context(dec_state.rnn_state.output())
      word_loss = translator.decoder.calc_loss(dec_state, ref_word)
      if xnmt.batcher.is_batched(src) and trg_mask is not None:
        word_loss = trg_mask.cmult_by_timestep_expr(word_loss, i, inverse=True)
      losses.append(word_loss)
      if i < seq_len-1:
        dec_state = translator.decoder.add_input(dec_state, translator.trg_embedder.embed(ref_word))

    return dy.esum(losses)

def remove_eos(sequence, eos_sym=Vocab.ES):
  try:
    idx = sequence.index(Vocab.ES)
    sequence = sequence[:idx]
  except ValueError:
    # NO EOS
    pass
  return sequence

class ReinforceLoss(Serializable):
  yaml_tag = '!ReinforceLoss'

  def __init__(self, exp_global=Ref(Path("exp_global")), evaluation_metric=None, sample_length=50, use_baseline=False, decoder_hidden_dim=None):
    self.sample_length = sample_length
    self.use_baseline = use_baseline
    if evaluation_metric is None:
      self.evaluation_metric = xnmt.evaluator.BLEUEvaluator(ngram=4, smooth=1)
    else:
      self.evaluation_metric = evaluation_metric

    if self.use_baseline:
      model = exp_global.dynet_param_collection.param_col
      decoder_hidden_dim = decoder_hidden_dim or exp_global.default_layer_dim
      self.baseline = linear.Linear(input_dim=decoder_hidden_dim, output_dim=1, model=model)

  def __call__(self, model, dec_state, src, trg):
    # TODO: apply trg.mask ?
<<<<<<< HEAD
    logsofts, samples, hts = model.sample_one(dec_state, self.sample_length)
    # Calculate evaluation scores
=======
    samples = []
    logsofts = []
    self.bs = []
    done = [False for _ in range(len(trg))]
    for _ in range(self.sample_length):
      dec_state.context = translator.attender.calc_context(dec_state.rnn_state.output())
      if self.use_baseline:
        h_t = dy.tanh(translator.decoder.context_projector(dy.concatenate([dec_state.rnn_state.output(), dec_state.context])))
        self.bs.append(self.baseline(dy.nobackprop(h_t)))
      logsoft = dy.log_softmax(translator.decoder.get_scores(dec_state))
      sample = logsoft.tensor_value().categorical_sample_log_prob().as_numpy()[0]
      # Keep track of previously sampled EOS
      sample = [sample_i if not done_i else Vocab.ES for sample_i, done_i in zip(sample, done)]
      # Appending and feeding in the decoder
      logsoft = dy.pick_batch(logsoft, sample)
      logsofts.append(logsoft)
      samples.append(sample)
      dec_state = translator.decoder.add_input(dec_state, translator.trg_embedder.embed(xnmt.batcher.mark_as_batch(sample)))
      # Check if we are done.
      if all([x == Vocab.ES for x in sample]):
        break

    samples = np.stack(samples, axis=1).tolist()
>>>>>>> 26a4e634
    self.eval_score = []
    for trg_i, sample_i in zip(trg, samples):
      # Removing EOS
      sample_i = remove_eos(sample_i)
      ref_i = remove_eos(trg_i.words)
      # Evaluating 
      if len(sample_i) == 0:
        score = 0
      else:
        score = self.evaluation_metric.evaluate_fast(ref_i, sample_i)
      self.eval_score.append(score)
    self.true_score = dy.inputTensor(self.eval_score, batched=True)
    # Composing losses
    loss = LossBuilder()
    if self.use_baseline:
      baseline_loss = []
      score = []
      for i, (h_t, logsoft) in enumerate(zip(hts, logsofts)):
        bs_score = self.baseline(dy.nobackprop(h_t))
        baseline_loss.append(dy.squared_distance(self.true_score, bs_score))
        score.append(dy.cmult(logsoft, bs_score - self.true_score))
      loss.add_loss("reinforce", dy.sum_elems(dy.esum(score)))
      loss.add_loss("reinf_baseline", dy.sum_elems(dy.esum(baseline_loss)))
    else:
      loss.add_loss("reinforce", dy.sum_elems(dy.cmult(-self.true_score, dy.esum(logsofts))))
    return loss

class MinRiskLoss(Serializable):
  yaml_tag = '!MinRiskLoss'

  def __init__(self, exp_global=Ref(Path("exp_global")),
                     evaluation_metric=None,
                     sample_length=50,
                     sample_num=10,
                     alpha=5e-3):
    # Samples
    self.sample_length = sample_length
    self.sample_num = sample_num
    self.alpha = alpha
    if evaluation_metric is None:
      self.evaluation_metric = xnmt.evaluator.BLEUEvaluator(ngram=4, smooth=1)
    else:
      self.evaluation_metric = evaluation_metric

  # TODO Implement masking here!
  def __call__(self, model, dec_state, src, trg):
    batch_size = len(trg)
    samples = [set() for _ in range(batch_size)]
    deltas = []
    logprobs = []
    for i in range(self.sample_num):
      ref = trg if i == 0 else None
      logprob, sample, _ = model.sample_one(dec_state, self.sample_length, ref)
      logprob = dy.esum(logprob)
      # Calculate hash, and mask the same sample
      hashed = [hash(tuple(s)) for s in sample]
      flag = [1 if h not in s else 0 for (h, s) in zip(hashed, samples)]
      logprob = dy.cmult(dy.inputTensor(flag, batched=True), logprob) * self.alpha
      list(s.add(h) for s, h in zip(samples, hashed))
      # Calculate the evaluation score
      eval_score = [0 for _ in range(batch_size)]
      for j in range(batch_size):
        if flag[j] == 0: continue
        ref = remove_eos(trg[j].words)
        hyp = remove_eos(sample[j])
        if len(hyp) == 0:
          eval_score[j] = 0
        else:
          eval_score[j] = self.evaluation_metric.evaluate_fast(ref, hyp)
      deltas.append(-dy.inputTensor(eval_score, batched=True))
      logprobs.append(logprob)
    prob = dy.softmax(dy.exp(dy.concatenate(logprobs)))
    risk = dy.sum_elems(dy.cmult(prob, dy.concatenate(deltas)))
    return LossBuilder({"risk": risk})
<|MERGE_RESOLUTION|>--- conflicted
+++ resolved
@@ -79,34 +79,8 @@
 
   def __call__(self, model, dec_state, src, trg):
     # TODO: apply trg.mask ?
-<<<<<<< HEAD
     logsofts, samples, hts = model.sample_one(dec_state, self.sample_length)
     # Calculate evaluation scores
-=======
-    samples = []
-    logsofts = []
-    self.bs = []
-    done = [False for _ in range(len(trg))]
-    for _ in range(self.sample_length):
-      dec_state.context = translator.attender.calc_context(dec_state.rnn_state.output())
-      if self.use_baseline:
-        h_t = dy.tanh(translator.decoder.context_projector(dy.concatenate([dec_state.rnn_state.output(), dec_state.context])))
-        self.bs.append(self.baseline(dy.nobackprop(h_t)))
-      logsoft = dy.log_softmax(translator.decoder.get_scores(dec_state))
-      sample = logsoft.tensor_value().categorical_sample_log_prob().as_numpy()[0]
-      # Keep track of previously sampled EOS
-      sample = [sample_i if not done_i else Vocab.ES for sample_i, done_i in zip(sample, done)]
-      # Appending and feeding in the decoder
-      logsoft = dy.pick_batch(logsoft, sample)
-      logsofts.append(logsoft)
-      samples.append(sample)
-      dec_state = translator.decoder.add_input(dec_state, translator.trg_embedder.embed(xnmt.batcher.mark_as_batch(sample)))
-      # Check if we are done.
-      if all([x == Vocab.ES for x in sample]):
-        break
-
-    samples = np.stack(samples, axis=1).tolist()
->>>>>>> 26a4e634
     self.eval_score = []
     for trg_i, sample_i in zip(trg, samples):
       # Removing EOS
