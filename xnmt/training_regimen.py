from collections import OrderedDict

from xnmt.settings import settings
import numpy as np
import dynet as dy

from xnmt.param_collection import ParamManager
from xnmt.persistence import serializable_init, Serializable, bare, Ref
import xnmt.optimizer
from xnmt.training_task import SimpleTrainingTask
<<<<<<< HEAD
from xnmt.loss_tracker import TrainLossTracker
=======
from xnmt.loss_calculator import MLELoss
>>>>>>> 5c9b39a4

class TrainingRegimen(object):
  """
  A training regimen is a class that implements a training loop.
  """
  def run_training(self, save_fct, update_weights=True):
    """
    Runs training steps in a loop until stopping criterion is reached.

    Args:
      save_fct: function to be invoked to save a model at dev checkpoints
      update_weights (bool): Whether parameters should be updated
    """
    raise NotImplementedError("")
  def update_weights(self, loss, trainer, dynet_profiling):
    """
    Standardized way to perform backward pass and parameter updates.

    Args:
      loss: Result of self.training_step(...)
      trainer (XnmtOptimizer): DyNet trainer
      dynet_profiling (int): if > 0, print the computation graph
    """
    if dynet_profiling and dynet_profiling > 0:
      dy.print_text_graphviz()
    loss.backward()
    trainer.update()

class SimpleTrainingRegimen(SimpleTrainingTask, TrainingRegimen, Serializable):
  """
  Args:
    model (GeneratorModel): the model
    src_file (str): the source training file
    trg_file (str): the target training file
    dev_every (int): dev checkpoints every n sentences (0 for only after epoch)
    dev_zero (bool): if True, add a checkpoint before training loop is entered (useful with pretrained models).
    batcher (Batcher): Type of batcher
    loss_calculator (LossCalculator): The method for calculating the loss.
    trainer (XnmtOptimizer): Trainer object, default is SGD with learning rate 0.1
    run_for_epochs (int):
    lr_decay (float):
    lr_decay_times (int):  Early stopping after decaying learning rate a certain number of times
    patience (int): apply LR decay after dev scores haven't improved over this many checkpoints
    initial_patience (int): if given, allows adjusting patience for the first LR decay
    dev_tasks (List[EvalTask]): A list of tasks to use during the development stage.
    restart_trainer (bool): Restart trainer (useful for Adam) and revert weights to best dev checkpoint when applying LR decay (https://arxiv.org/pdf/1706.09733.pdf)
    reload_command (str): Command to change the input data after each epoch.
                         --epoch EPOCH_NUM will be appended to the command.
                         To just reload the data after each epoch set the command to 'true'.
    name (str): will be prepended to log outputs if given
    sample_train_sents (int):
    max_num_train_sents (int):
    max_src_len (int):
    max_trg_len (int):
    commandline_args (Namespace):
  """
  yaml_tag = '!SimpleTrainingRegimen'

  @serializable_init
  def __init__(self, model=Ref("model"), src_file=None, trg_file=None, dev_every=0, dev_zero=False,
               batcher=bare(xnmt.batcher.SrcBatcher, batch_size=32), loss_calculator=bare(MLELoss), trainer=None,
               run_for_epochs=None, lr_decay=1.0, lr_decay_times=3, patience=1, initial_patience=None, dev_tasks=None,
               restart_trainer: bool = False, reload_command=None, name="{EXP}", sample_train_sents=None,
               max_num_train_sents=None, max_src_len=None, max_trg_len=None,
               commandline_args=Ref("exp_global.commandline_args", default=None)):

    super().__init__(model=model,
                     src_file=src_file,
                     trg_file=trg_file,
                     dev_every=dev_every,
                     batcher=batcher,
                     loss_calculator=loss_calculator,
                     run_for_epochs=run_for_epochs,
                     lr_decay=lr_decay,
                     lr_decay_times=lr_decay_times,
                     patience=patience,
                     initial_patience=initial_patience,
                     dev_tasks=dev_tasks,
                     restart_trainer=restart_trainer,
                     reload_command=reload_command,
                     name=name,
                     sample_train_sents=sample_train_sents,
                     max_num_train_sents=max_num_train_sents,
                     max_src_len=max_src_len,
                     max_trg_len=max_trg_len)
    self.dev_zero = dev_zero
    self.trainer = trainer or xnmt.optimizer.SimpleSGDTrainer(e0=0.1)
    self.dynet_profiling = getattr(commandline_args, "dynet_profiling", 0) if commandline_args else 0
    self.train_loss_tracker = TrainLossTracker(self)

  def run_training(self, save_fct, update_weights=True):
    """
    Main training loop (overwrites TrainingRegimen.run_training())
    """
    self.model.set_train(update_weights)
    if self.run_for_epochs > 0:
      for src,trg in self.next_minibatch():
        if self.dev_zero:
          self.checkpoint_and_save(save_fct, update_weights)
          self.dev_zero = False
        dy.renew_cg(immediate_compute=settings.IMMEDIATE_COMPUTE, check_validity=settings.CHECK_VALIDITY)
        with self.train_loss_tracker.time_tracker:
          loss_builder = self.training_step(src, trg)
          loss = loss_builder.compute()
          if update_weights: self.update_weights(loss, self.trainer, self.dynet_profiling)
        self.train_loss_tracker.report(trg, loss_builder.get_loss_stats())
        if self.checkpoint_needed():
          self.checkpoint_and_save(save_fct, update_weights)
        if self.should_stop_training(): break

  def checkpoint_and_save(self, save_fct, update_weights=True):
    if update_weights: self.model.set_train(False)
    should_save = self.checkpoint()
    if should_save:
      save_fct()
    if update_weights: self.model.set_train(True)


class MultiTaskTrainingRegimen(TrainingRegimen):
  """
  Base class for multi-task training classes.
  Mainly initializes tasks, performs sanity-checks, and manages set_train events.

  Args:
    tasks (List[TrainingTask]): list of training tasks.
                The first item takes on the role of the main task, meaning it
                will control early stopping, learning rate schedule, and
                model checkpoints.
    trainer (XnmtOptimizer): Trainer object, default is SGD with learning rate 0.1
    dev_zero (bool): if True, add a checkpoint before training loop is entered (useful with pretrained models).
    commandline_args (Namespace):
  """
  def __init__(self,
               tasks,
               trainer=None,
               dev_zero=False,
               commandline_args=Ref("exp_global.commandline_args", default=None)):
    self.dynet_profiling = getattr(commandline_args, "dynet_profiling", 0) if commandline_args else 0
    if len(tasks)==0: raise ValueError("Task list must be non-empty.")
    self.tasks = tasks
    self.trainer = trainer or xnmt.optimizer.SimpleSGDTrainer(e0=0.1)
    for task in tasks[1:]:
      if hasattr(task, "trainer") and task.trainer is not None:
        raise ValueError("Can instantiate only one trainer object. Possibly, multiple training regimens were created when training tasks should have been used.")
    self.train = None
    self.model_file = ParamManager.param_col.model_file
    for task in tasks:
      task.trainer = trainer
    self.dev_zero = dev_zero

  def trigger_train_event(self, value):
    """
    Trigger set_train event, but only if that would lead to a change of the value
    of set_train.
    Args:
      value: True or False
    """
    if self.train is None:
      self.train = value
      self.tasks[0].model.set_train(value) # tasks[0] is arbitrary; will invoke on_set_train() for all models
    else:
      if value!=self.train:
        self.train = value
        self.tasks[0].model.set_train(value)

class SameBatchMultiTaskTrainingRegimen(MultiTaskTrainingRegimen, Serializable):
  """
  Multi-task training where gradients are accumulated and weight updates
  are thus performed jointly for each task. The relative weight between
  tasks can be configured by setting each tasks batch size accordingly.
  The stopping criterion of the first task is used (other tasks' stopping criteria are ignored).
  
  Args:
    tasks (List[TrainingTask]): training tasks
    trainer (XnmtOptimizer): the trainer is shared across tasks
    dev_zero (bool): if True, add a checkpoint before training loop is entered (useful with pretrained models).
    commandline_args (Namespace):
  """
  yaml_tag = "!SameBatchMultiTaskTrainingRegimen"

  @serializable_init
  def __init__(self, tasks, trainer=None, dev_zero=False,
               commandline_args=Ref("exp_global.commandline_args", default=None)):
    super().__init__(tasks=tasks, trainer=trainer, dev_zero=dev_zero, commandline_args=commandline_args)
    self.train_loss_trackers = {task : TrainLossTracker(task) for task in tasks}
  def run_training(self, save_fct, update_weights=True):
    task_generators = OrderedDict()
    for task in self.tasks:
      task_generators[task] = task.next_minibatch()
    self.trigger_train_event(update_weights)
    if self.tasks[0].run_for_epochs > 0:
      while True:
        task_losses = []
        task_src_trg = []
        for task, task_gen in task_generators.items():
          src, trg = next(task_gen)
          task_src_trg.append((task, src, trg))
        if self.dev_zero: # True only in first iteration
          self.checkpoint_and_save(save_fct, update_weights)
        dy.renew_cg(immediate_compute=settings.IMMEDIATE_COMPUTE, check_validity=settings.CHECK_VALIDITY)
        task_trg_loss_stats = {}
        with self.train_loss_trackers[self.tasks[0]].time_tracker:
          for task, src, trg in task_src_trg:
            loss_builder = task.training_step(src, trg)
            task_trg_loss_stats[task] = (trg, loss_builder.get_loss_stats())
            task_losses.append(loss_builder.compute())
          if update_weights:
            self.update_weights(sum(task_losses), self.trainer, self.dynet_profiling)
        for task, (trg, stats) in task_trg_loss_stats.items():
          self.train_loss_trackers[task].report(trg, stats)
        if update_weights: self.tasks[0].model.set_train(False)
        self.checkpoint_and_save(save_fct, update_weights)
        if self.tasks[0].should_stop_training(): break
  def checkpoint_and_save(self, save_fct, update_weights=True):
    for task_i, task in enumerate(self.tasks):
      if self.dev_zero or task.checkpoint_needed():
        self.trigger_train_event(False)
        should_save = task.checkpoint(control_learning_schedule=(task_i == 0))
        if should_save:
          save_fct()
    self.trigger_train_event(update_weights)
    self.dev_zero = False


class AlternatingBatchMultiTaskTrainingRegimen(MultiTaskTrainingRegimen, Serializable):
  """
  Multi-task training where training steps are performed one after another.
  The relative weight between tasks are explicitly specified explicitly, and for
  each step one task is drawn at random accordingly.
  Compared to JointMultiTaskTrainingRegimen, this class may save memory because models
  are only loaded individually. It also supports disabling training for some
  tasks by setting the task weight to 0.
  The stopping criterion of the first task is used (other tasks' stopping criteria are ignored).

  Args:
    tasks (List[TrainingTask]): training tasks
    trainer (XnmtOptimizer): the trainer is shared across tasks
    dev_zero (bool): if True, add a checkpoint before training loop is entered (useful with pretrained models).
    commandline_args (Namespace):
  """
  yaml_tag = "!AlternatingBatchMultiTaskTrainingRegimen"

  @serializable_init
  def __init__(self, tasks, task_weights=None, trainer=None, dev_zero=False,
               commandline_args=Ref("exp_global.commandline_args", default=None)):
    super().__init__(tasks=tasks, trainer=trainer, dev_zero=dev_zero, commandline_args=commandline_args)
    self.task_weights = task_weights or [1./len(tasks)] * len(tasks)
    self.train_loss_trackers = {task: TrainLossTracker(task) for task in tasks}
  def run_training(self, save_fct, update_weights=True):
    task_generators = OrderedDict()
    for task in self.tasks:
      task_generators[task] = task.next_minibatch()
    self.trigger_train_event(update_weights)
    dev_zero = {i:self.dev_zero for i in range(len(self.tasks))}
    if self.tasks[0].run_for_epochs > 0:
      while True:
        dy.renew_cg(immediate_compute=settings.IMMEDIATE_COMPUTE, check_validity=settings.CHECK_VALIDITY)
        cur_task_i = np.random.choice(range(len(self.tasks)), p=self.task_weights)
        cur_task = self.tasks[cur_task_i]
        task_gen = task_generators[cur_task]
        src, trg = next(task_gen)
        if dev_zero[cur_task_i]: self.checkpoint_and_save(cur_task, cur_task_i, save_fct, update_weights, dev_zero)
        cur_train_loss_tracker = self.train_loss_trackers[cur_task]
        with cur_train_loss_tracker.time_tracker:
          loss_builder = cur_task.training_step(src, trg)
          if update_weights:
            self.update_weights(loss=loss_builder.compute(), trainer=self.trainer, dynet_profiling=self.dynet_profiling)
        cur_train_loss_tracker.report(trg, loss_builder.get_loss_stats())
        self.checkpoint_and_save(cur_task, cur_task_i, save_fct, update_weights, dev_zero)
        if self.tasks[0].should_stop_training(): break
  def checkpoint_and_save(self, cur_task, cur_task_i, save_fct, update_weights, dev_zero):
    if dev_zero[cur_task_i] or cur_task.checkpoint_needed():
      dev_zero[cur_task_i] = False
      self.trigger_train_event(False)
      should_save = cur_task.checkpoint(control_learning_schedule=(cur_task_i == 0))
      if should_save:
        save_fct()
    self.trigger_train_event(update_weights)


class SerialMultiTaskTrainingRegimen(MultiTaskTrainingRegimen, Serializable):
  """
  Trains only first task until stopping criterion met, then the same for the
  second task, etc.

  Useful to realize a pretraining-finetuning strategy.

  Args:
    tasks (List[TrainingTask]): training tasks. The currently active task is treated as main task.
    trainer (XnmtOptimizer): the trainer is shared across tasks
    dev_zero (bool): if True, add a checkpoint before training loop is entered (useful with pretrained models).
    commandline_args (Namespace):
  """

  yaml_tag = "!SerialMultiTaskTrainingRegimen"

  @serializable_init
  def __init__(self, tasks, trainer=None, dev_zero=False,
               commandline_args=Ref("exp_global.commandline_args", default=None)):
    super().__init__(tasks=tasks, trainer=trainer, dev_zero=dev_zero, commandline_args=commandline_args)
    self.train_loss_trackers = {task: TrainLossTracker(task) for task in tasks}
  def run_training(self, save_fct, update_weights=True):
    dev_zero = {i:self.dev_zero for i in range(len(self.tasks))}
    for cur_task_id in range(len(self.tasks)):
      self.train = None
      cur_task = self.tasks[cur_task_id]
      cur_train_loss_tracker = self.train_loss_trackers[cur_task]
      task_gen = cur_task.next_minibatch()
      self.trigger_train_event(update_weights)
      if cur_task.run_for_epochs > 0:
        while True:
          dy.renew_cg(immediate_compute=settings.IMMEDIATE_COMPUTE, check_validity=settings.CHECK_VALIDITY)
          src, trg = next(task_gen)
          if dev_zero[cur_task_id]: self.checkpoint_and_save(cur_task, cur_task_id, save_fct, update_weights, dev_zero)
          with cur_train_loss_tracker.time_tracker:
            loss_builder = cur_task.training_step(src, trg)
            task_loss = loss_builder.compute()
            if update_weights:
              self.update_weights(task_loss, self.trainer, self.dynet_profiling)
          cur_train_loss_tracker.report(trg, loss_builder.get_loss_stats())
          self.checkpoint_and_save(cur_task, cur_task_id, save_fct, update_weights, dev_zero)
          if cur_task.should_stop_training(): break
  def checkpoint_and_save(self, cur_task, cur_task_id, save_fct, update_weights, dev_zero):
    if dev_zero[cur_task_id] or cur_task.checkpoint_needed():
      dev_zero[cur_task_id] = False
      self.trigger_train_event(False)
      should_save = cur_task.checkpoint(control_learning_schedule=True)
      if should_save:
        save_fct()
    self.trigger_train_event(update_weights)<|MERGE_RESOLUTION|>--- conflicted
+++ resolved
@@ -8,11 +8,8 @@
 from xnmt.persistence import serializable_init, Serializable, bare, Ref
 import xnmt.optimizer
 from xnmt.training_task import SimpleTrainingTask
-<<<<<<< HEAD
 from xnmt.loss_tracker import TrainLossTracker
-=======
 from xnmt.loss_calculator import MLELoss
->>>>>>> 5c9b39a4
 
 class TrainingRegimen(object):
   """
