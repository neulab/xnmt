--- conflicted
+++ resolved
@@ -103,16 +103,11 @@
     """
     self.load_data()
     self.model.set_train(update_weights)
-<<<<<<< HEAD
-    for src, trg in self.next_minibatch():
-      dy.renew_cg()
-=======
     for src,trg in self.next_minibatch():
       if self.dev_zero:
         self.checkpoint_and_save(save_fct, update_weights)
         self.dev_zero = False
       dy.renew_cg(immediate_compute=settings.IMMEDIATE_COMPUTE, check_validity=settings.CHECK_VALIDITY)
->>>>>>> bdb3ac2e
       loss = self.training_step(src, trg)
       if update_weights: self.update_weights(loss, self.trainer, self.dynet_profiling)
       if self.checkpoint_needed():
