import argparse
import sys
import io
import ast

from xnmt.evaluator import BLEUEvaluator, GLEUEvaluator, WEREvaluator, CEREvaluator, RecallEvaluator, ExternalEvaluator
from xnmt.options import OptionParser
from xnmt.xnmt_decode import NO_DECODING_ATTEMPTED

def read_data(loc_, post_process=None):
  """Reads the lines in the file specified in loc_ and return the list after inserting the tokens
  """
  data = list()
  with io.open(loc_, encoding='utf-8') as fp:
    for line in fp:
      t = line.strip()
      if post_process is not None:
        t = post_process(t)
      data.append(t)
  return data

def eval_or_empty_list(x):
  try:
    return ast.literal_eval(x)
  except:
    return []

def xnmt_evaluate(ref_file=None, hyp_file=None, evaluator="bleu"):
  """"Returns the eval score (e.g. BLEU) of the hyp sents using reference trg sents
  :param ref_file: path of the reference file
  :param hyp_file: path of the hypothesis trg file
  :param evaluator: Evaluation metrics (bleu/wer/cer)
  """
  args = dict(ref_file=ref_file, hyp_file=hyp_file, evaluator=evaluator)
  cols = args["evaluator"].split("|")
  eval_type  = cols[0]
  eval_param = {} if len(cols) == 1 else {key: value for key, value in [param.split("=") for param in cols[1].split()]}

  hyp_postprocess = lambda line: line.split()
  ref_postprocess = lambda line: line.split()
  if eval_type == "bleu":
    ngram = int(eval_param.get("ngram", 4))
    evaluator = BLEUEvaluator(ngram=int(ngram))
  elif eval_type == "gleu":
    min_len = int(eval_param.get("min", 1))
    max_len = int(eval_param.get("max", 4))
    evaluator = GLEUEvaluator(min_length=min_len, max_length=max_len)
  elif eval_type == "wer":
    evaluator = WEREvaluator()
  elif eval_type == "cer":
    evaluator = CEREvaluator()
  elif eval_type == "recall":
    nbest = int(eval_param.get("nbest", 5))
    hyp_postprocess = lambda x: eval_or_empty_list(x)
    ref_postprocess = lambda x: int(x)
    evaluator = RecallEvaluator(nbest=int(nbest))
  elif eval_type == "mean_avg_precision":
    nbest = int(eval_param.get("nbest", 5))
    hyp_postprocess = lambda x: ast.literal_eval(x)
    ref_postprocess = lambda x: int(x)
    evaluator = MeanAvgPrecisionEvaluator(nbest=int(nbest))
  elif eval_type == 'external':
    path = eval_param.get("path", None)
    higher_better = eval_param.get("higher_better", True)
    if path == None:
<<<<<<< HEAD
      print ("> no path given for external evaluation script.")
=======
      print ("no path given for external evaluation script.")
>>>>>>> c9fb31c8
      return None
    evaluator = ExternalEvaluator(path=path, higher_better=higher_better)

  else:
    raise RuntimeError("Unknown evaluation metric {}".format(eval_type))

  ref_corpus = read_data(args["ref_file"], post_process=ref_postprocess)
  hyp_corpus = read_data(args["hyp_file"], post_process=hyp_postprocess)
  len_before = len(hyp_corpus)
  ref_corpus, hyp_corpus = zip(*filter(lambda x: NO_DECODING_ATTEMPTED not in x[1], zip(ref_corpus, hyp_corpus)))
  if len(ref_corpus) < len_before:
    print("> ignoring %s out of %s test sentences." % (len_before - len(ref_corpus), len_before))

  eval_score = evaluator.evaluate(ref_corpus, hyp_corpus)
  return eval_score

if __name__ == "__main__":

  parser = OptionParser()
  args = parser.args_from_command_line("evaluate", sys.argv[1:])

  score = xnmt_evaluate(args)
  print("{} Score = {}".format(args["evaluator"], score))
<|MERGE_RESOLUTION|>--- conflicted
+++ resolved
@@ -63,11 +63,7 @@
     path = eval_param.get("path", None)
     higher_better = eval_param.get("higher_better", True)
     if path == None:
-<<<<<<< HEAD
-      print ("> no path given for external evaluation script.")
-=======
       print ("no path given for external evaluation script.")
->>>>>>> c9fb31c8
       return None
     evaluator = ExternalEvaluator(path=path, higher_better=higher_better)
 
