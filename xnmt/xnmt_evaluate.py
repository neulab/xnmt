import argparse
import sys
from typing import Any, Sequence, Union

from xnmt.evaluator import * # import everything so we can parse it with eval()
from xnmt.inference import NO_DECODING_ATTEMPTED

def read_data(loc_, post_process=None):
  """Reads the lines in the file specified in loc_ and return the list after inserting the tokens
  """
  data = list()
  with open(loc_, encoding='utf-8') as fp:
    for line in fp:
      t = line.strip()
      if post_process is not None:
        t = post_process(t)
      data.append(t)
  return data

eval_shortcuts = {
  "bleu": lambda:BLEUEvaluator(),
  "gleu": lambda:GLEUEvaluator(),
  "wer": lambda:WEREvaluator(),
  "cer": lambda:CEREvaluator(),
  "recall": lambda:RecallEvaluator(),
  "accuracy": lambda:SequenceAccuracyEvaluator(),
}


def xnmt_evaluate(ref_file: Union[str, Sequence[str]], hyp_file: Union[str, Sequence[str]],
                  evaluators: Sequence[Evaluator], desc: Any = None) -> Sequence[EvalScore]:
  """"Returns the eval score (e.g. BLEU) of the hyp sents using reference trg sents

  Args:
    ref_file: path of the reference file
    hyp_file: path of the hypothesis trg file
    evaluators: Evaluation metrics. Can be a list of evaluator objects, or a shortcut string
    desc: descriptive string passed on to evaluators
  """
  hyp_postprocess = lambda line: line.split()
  ref_postprocess = lambda line: line.split()
<<<<<<< HEAD
  ref_corpus = read_data(ref_file, post_process=ref_postprocess)
=======

  is_multi = False
  if isinstance(ref_file, str):
    ref_corpus = read_data(ref_file, post_process=ref_postprocess)
  else:
    if len(ref_file)==1: ref_corpus = read_data(ref_file[0], post_process=ref_postprocess)
    else:
      is_multi = True
      ref_corpora = [read_data(ref_file_i, post_process=ref_postprocess) for ref_file_i in ref_file]
      ref_corpus = [tuple(ref_corpora[i][j] for i in range(len(ref_file))) for j in range(len(ref_corpora[0]))]
>>>>>>> 2348fb8c
  hyp_corpus = read_data(hyp_file, post_process=hyp_postprocess)
  len_before = len(hyp_corpus)
  ref_corpus, hyp_corpus = zip(*filter(lambda x: NO_DECODING_ATTEMPTED not in x[1], zip(ref_corpus, hyp_corpus)))
  if len(ref_corpus) < len_before:
    logger.info(f"> ignoring {len_before - len(ref_corpus)} out of {len_before} test sentences.")

  if is_multi:
    return [evaluator.evaluate_multi_ref(ref_corpus, hyp_corpus, desc=desc) for evaluator in evaluators]
  else:
    return [evaluator.evaluate(ref_corpus, hyp_corpus, desc=desc) for evaluator in evaluators]

def main():
  parser = argparse.ArgumentParser()
  parser.add_argument("--metric",
                      help=f"Scoring metric(s), a string. "
                           f"Accepted metrics are {', '.join(eval_shortcuts.keys())}."
                           f"Alternatively, metrics with non-default settings can by used by specifying a Python "
                           f"Evaluator object to be parsed using eval(). Example: 'WEREvaluator(case_sensitive=True)'",
                      nargs="+")
  parser.add_argument("--hyp", help="Path to read hypothesis file from")
  parser.add_argument("--ref", help="Path to read reference file from", nargs="+")
  args = parser.parse_args()

  evaluators = args.metric
  evaluators = [eval_shortcuts[shortcut]() if shortcut in eval_shortcuts else eval(shortcut) for shortcut in evaluators]

  scores = xnmt_evaluate(args.ref, args.hyp, evaluators)
  for score in scores:
    print(score)

if __name__ == "__main__":
  sys.exit(main())<|MERGE_RESOLUTION|>--- conflicted
+++ resolved
@@ -39,9 +39,6 @@
   """
   hyp_postprocess = lambda line: line.split()
   ref_postprocess = lambda line: line.split()
-<<<<<<< HEAD
-  ref_corpus = read_data(ref_file, post_process=ref_postprocess)
-=======
 
   is_multi = False
   if isinstance(ref_file, str):
@@ -52,7 +49,6 @@
       is_multi = True
       ref_corpora = [read_data(ref_file_i, post_process=ref_postprocess) for ref_file_i in ref_file]
       ref_corpus = [tuple(ref_corpora[i][j] for i in range(len(ref_file))) for j in range(len(ref_corpora[0]))]
->>>>>>> 2348fb8c
   hyp_corpus = read_data(hyp_file, post_process=hyp_postprocess)
   len_before = len(hyp_corpus)
   ref_corpus, hyp_corpus = zip(*filter(lambda x: NO_DECODING_ATTEMPTED not in x[1], zip(ref_corpus, hyp_corpus)))
