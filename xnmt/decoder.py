--- conflicted
+++ resolved
@@ -45,11 +45,9 @@
 
   yaml_tag = u'!MlpSoftmaxDecoder'
 
-<<<<<<< HEAD
   def __init__(self, vocab_size, layers=1, input_dim=None, lstm_dim=None,
                mlp_hidden_dim=None, trg_embed_dim=None, dropout=None,
                rnn_spec="lstm", residual_to_output=False, input_feeding=False):
-    super(MlpSoftmaxDecoder, self).__init__()
     # Define dim
     lstm_dim       = model_globals.default_if_none(lstm_dim)
     mlp_hidden_dim = model_globals.default_if_none(mlp_hidden_dim)
@@ -77,16 +75,6 @@
                                          output_dim = vocab_size,
                                          model = param_col())
     # Dropout
-=======
-  def __init__(self, vocab_size, layers=1, input_dim=None, lstm_dim=None, mlp_hidden_dim=None, trg_embed_dim=None, dropout=None,
-               rnn_spec="lstm", residual_to_output=False):
-    lstm_dim = lstm_dim or model_globals.get("default_layer_dim")
-    mlp_hidden_dim = mlp_hidden_dim or model_globals.get("default_layer_dim")
-    trg_embed_dim = trg_embed_dim or model_globals.get("default_layer_dim")
-    input_dim = input_dim or model_globals.get("default_layer_dim")
-    self.fwd_lstm = RnnDecoder.rnn_from_spec(rnn_spec, layers, trg_embed_dim, lstm_dim, model_globals.dynet_param_collection.param_col, residual_to_output)
-    self.mlp = mlp.MLP(input_dim + lstm_dim, mlp_hidden_dim, vocab_size, model_globals.dynet_param_collection.param_col)
->>>>>>> b5fcb475
     self.dropout = dropout or model_globals.get("dropout")
     # Mutable state
     self.state = None
