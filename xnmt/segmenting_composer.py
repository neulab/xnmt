import dynet as dy

from xnmt.param_collection import ParamManager
from xnmt.persistence import serializable_init, Serializable, Ref
from xnmt.events import register_xnmt_handler, register_xnmt_event
from xnmt.reports import Reportable

class SegmentComposer(Serializable, Reportable):
  yaml_tag = "!SegmentComposer"

  @register_xnmt_handler
  @serializable_init
  def __init__(self, encoder, transformer):
    self.encoder = encoder
    self.transformer = transformer

  @register_xnmt_event
  def set_word_boundary(self, start, end, src):
    pass

  @property
  def hidden_dim(self):
    return self.encoder.hidden_dim

  def transduce(self, inputs):
    return self.transformer.transform(self.encoder, self.encoder(inputs))

class SegmentTransformer(Serializable):
  def transform(self, encoder, encodings):
    raise RuntimeError("Should call subclass of SegmentTransformer instead")

class TailSegmentTransformer(SegmentTransformer, Serializable):
  yaml_tag = u"!TailSegmentTransformer"
  def transform(self, encoder, encodings):
    return encoder.get_final_states()[0]._main_expr

class TailWordSegmentTransformer(SegmentTransformer):
  yaml_tag = "!TailWordSegmentTransformer"

<<<<<<< HEAD
  def __init__(self, exp_global=Ref(Path("exp_global")),
                     vocab=Ref(Path("model.src_reader.vocab")),
                     vocab_size=1e6,
                     count_file=None, min_count=1, embed_dim=None):
=======
  def __init__(self, vocab=None, vocab_size=1e6,
               count_file=None, min_count=1, embed_dim=Ref("exp_global.default_layer_dim")):
>>>>>>> bdb3ac2e
    assert vocab is not None
    self.vocab = vocab
    self.lookup = ParamManager.my_params(self).add_lookup_parameters((vocab_size, embed_dim))
    self.frequent_words = None

    if count_file is not None:
      print("Reading count reference...")
      frequent_words = set()
      with open(count_file, "r") as fp:
        for line in fp:
          line = line.strip().split("\t")
          cnt = int(line[-1])
          substr = "".join(line[0:-1])
          if cnt >= min_count:
            frequent_words.add(substr)
      self.frequent_words = frequent_words

  def set_word_boundary(self, start, end, src):
    word = tuple(src[start+1:end+1])
    if self.frequent_words is not None and word not in self.frequent_words:
      self.word = self.vocab.convert(self.vocab.UNK_STR)
    else:
      self.word = self.vocab.convert(word)

  def transform(self, encoder, encodings):
    # TODO(philip30): needs to be fixed ?
    return encoder.get_final_states()[0]._main_expr + self.lookup[self.word]

class WordOnlySegmentTransformer(TailWordSegmentTransformer):
  yaml_tag = "!WordOnlySegmentTransformer"
  def transform(self, encoder, encodings, word):
    return self.lookup[self.get_word(word)]

class AverageSegmentTransformer(SegmentTransformer):
  yaml_tag = "!AverageSegmentTransformer"
  def transform(self, encoder, encodings):
    return dy.average(encodings.as_list())
<|MERGE_RESOLUTION|>--- conflicted
+++ resolved
@@ -37,15 +37,9 @@
 class TailWordSegmentTransformer(SegmentTransformer):
   yaml_tag = "!TailWordSegmentTransformer"
 
-<<<<<<< HEAD
-  def __init__(self, exp_global=Ref(Path("exp_global")),
-                     vocab=Ref(Path("model.src_reader.vocab")),
-                     vocab_size=1e6,
-                     count_file=None, min_count=1, embed_dim=None):
-=======
+
   def __init__(self, vocab=None, vocab_size=1e6,
                count_file=None, min_count=1, embed_dim=Ref("exp_global.default_layer_dim")):
->>>>>>> bdb3ac2e
     assert vocab is not None
     self.vocab = vocab
     self.lookup = ParamManager.my_params(self).add_lookup_parameters((vocab_size, embed_dim))
