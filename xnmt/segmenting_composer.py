import dynet as dy

import xnmt.linear
import xnmt.embedder

from xnmt.serialize.tree_tools import Ref, Path
from xnmt.serialize.serializable import Serializable
from xnmt.events import register_handler, handle_xnmt_event, register_xnmt_event
from xnmt.reports import Reportable
from xnmt.vocab import Vocab

class SegmentComposer(Serializable, Reportable):
  yaml_tag = "!SegmentComposer"

  def __init__(self, encoder, transformer):
    register_handler(self)
    self.encoder = encoder
    self.transformer = transformer

  @register_xnmt_event
  def set_input_size(self, batch_size, input_len):
    pass

  @register_xnmt_event
  def next_item(self):
    pass

  @property
  def hidden_dim(self):
    return self.encoder.hidden_dim

  def transduce(self, inputs, word=None):
    return self.transformer.transform(self.encoder, self.encoder(inputs), word)

class SegmentTransformer(Serializable):
  def transform(self, encoder, encodings, word=None):
    raise RuntimeError("Should call subclass of SegmentTransformer instead")

<<<<<<< HEAD
class TailSegmentTransformer(SegmentTransformer, Serializable):
  yaml_tag = u"!TailSegmentTransformer"
=======
class TailSegmentTransformer(SegmentTransformer):
  yaml_tag = "!TailSegmentTransformer"
>>>>>>> 8c48b65a
  def transform(self, encoder, encodings, word=None):
    return encoder.get_final_states()[0]._main_expr

class TailWordSegmentTransformer(SegmentTransformer):
  yaml_tag = "!TailWordSegmentTransformer"

  def __init__(self, exp_global=Ref(Path("exp_global")), vocab=None, vocab_size=1e6,
               count_file=None, min_count=1, embed_dim=None):
    assert vocab is not None
    self.vocab = vocab
    embed_dim = embed_dim or xnmt_global.default_layer_dim
    self.lookup = exp_global.dynet_param_collection.param_col.add_lookup_parameters((vocab_size, embed_dim))
    self.frequent_words = None

    if count_file is not None:
      print("Reading count reference...")
      frequent_words = set()
      with open(count_file, "r") as fp:
        for line in fp:
          line = line.strip().split("\t")
          cnt = int(line[-1])
          substr = "".join(line[0:-1])
          if cnt >= min_count:
            frequent_words.add(substr)
      self.frequent_words = frequent_words

  def transform(self, encoder, encodings, word):
    return encoder.get_final_states()[0]._main_expr + self.lookup[self.get_word(word)]

  def get_word(self, word):
    if self.frequent_words is not None and word not in self.frequent_words:
      ret = self.vocab.convert(self.vocab.UNK_STR)
    else:
      ret = self.vocab.convert(word)
    return ret

class WordOnlySegmentTransformer(TailWordSegmentTransformer):
  yaml_tag = "!WordOnlySegmentTransformer"
  def transform(self, encoder, encodings, word):
    return self.lookup[self.get_word(word)]

class AverageSegmentTransformer(SegmentTransformer):
  yaml_tag = "!AverageSegmentTransformer"
  def transform(self, encoder, encodings, word=None):
    return dy.average(encodings.as_list())

<|MERGE_RESOLUTION|>--- conflicted
+++ resolved
@@ -36,13 +36,8 @@
   def transform(self, encoder, encodings, word=None):
     raise RuntimeError("Should call subclass of SegmentTransformer instead")
 
-<<<<<<< HEAD
 class TailSegmentTransformer(SegmentTransformer, Serializable):
   yaml_tag = u"!TailSegmentTransformer"
-=======
-class TailSegmentTransformer(SegmentTransformer):
-  yaml_tag = "!TailSegmentTransformer"
->>>>>>> 8c48b65a
   def transform(self, encoder, encodings, word=None):
     return encoder.get_final_states()[0]._main_expr
 
