--- conflicted
+++ resolved
@@ -40,10 +40,7 @@
   yaml_tag = u"!TailWordSegmentTransformer"
 
   def __init__(self, yaml_context, vocab=None, vocab_size=1e6, embed_dim=None, min_word_size=1):
-<<<<<<< HEAD
-=======
     assert vocab is not None
->>>>>>> ae901b4a
     self.vocab = vocab
     self.min_word_size = min_word_size
     embed_dim = embed_dim or yaml_context.default_layer_dim
