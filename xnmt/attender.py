--- conflicted
+++ resolved
@@ -52,13 +52,7 @@
 
   yaml_tag = '!MlpAttender'
 
-<<<<<<< HEAD
-  def __init__(self, exp_global=Ref(Path("exp_global")), input_dim=None, state_dim=None,
-               hidden_dim=None, param_init=None, bias_init=None):
-    input_dim = input_dim or exp_global.default_layer_dim
-    state_dim = state_dim or exp_global.default_layer_dim
-    hidden_dim = hidden_dim or exp_global.default_layer_dim
-=======
+
   @serializable_init
   def __init__(self,
                input_dim=Ref("exp_global.default_layer_dim"),
@@ -66,7 +60,6 @@
                hidden_dim=Ref("exp_global.default_layer_dim"),
                param_init=Ref("exp_global.param_init", default=bare(GlorotInitializer)),
                bias_init=Ref("exp_global.bias_init", default=bare(ZeroInitializer))):
->>>>>>> bdb3ac2e
     self.input_dim = input_dim
     self.state_dim = state_dim
     self.hidden_dim = hidden_dim
