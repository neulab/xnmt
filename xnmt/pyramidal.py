--- conflicted
+++ resolved
@@ -106,25 +106,15 @@
           raise RuntimeError("unknown downsampling_method %s" % self.downsampling_method)
       else:
         # concat final outputs
-<<<<<<< HEAD
         ret_es = ExpressionSequence(expr_list=[dy.concatenate([f, b]) for f, b in zip(fs, ReversedExpressionSequence(bs))])
-    
-=======
-        es = [dy.concatenate([f, b]) for f, b in zip(fs, reversed(bs))]
 
->>>>>>> 91187ebe
     self._final_states = [FinalEncoderState(dy.concatenate([fb.get_final_states()[0].main_expr(),
                                                             bb.get_final_states()[0].main_expr()]),
                                             dy.concatenate([fb.get_final_states()[0].cell_expr(),
                                                             bb.get_final_states()[0].cell_expr()])) \
                           for (fb, bb) in self.builder_layers]
-<<<<<<< HEAD
     
     return ret_es
-=======
-
-    return es
->>>>>>> 91187ebe
 
   def initial_state(self):
     return PseudoState(self)