--- conflicted
+++ resolved
@@ -78,21 +78,12 @@
 class GlorotInitializer(ParamInitializer, Serializable):
   """
   Wraps DyNet's GlorotInitializer: http://dynet.readthedocs.io/en/latest/python_ref.html#dynet.GlorotInitializer
-<<<<<<< HEAD
-
-  Initializes the weights according to `Glorot & Bengio (2011) <http://proceedings.mlr.press/v9/glorot10a/glorot10a.pdf>`_
-
-    If the dimensions of the parameter matrix are :math:`m,n`, the weights are sampled from :math:`\mathcal U([-g\sqrt{\\frac{6}{m+n}},g\sqrt{\\frac{6}{m+n}}])`
-
-    The gain :math:`g` depends on the activation function :
-=======
   
   Initializes the weights according to `Glorot & Bengio (2011) <http://proceedings.mlr.press/v9/glorot10a/glorot10a.pdf>`_ 
     
     If the dimensions of the parameter matrix are :math:`m,n`, the weights are sampled from :math:`\\mathcal U([-g\\sqrt{\\frac{6}{m+n}},g\\sqrt{\\frac{6}{m+n}}])`
     
     The gain :math:`g` depends on the activation function : 
->>>>>>> bdb3ac2e
 
     * :math:`\\text{tanh}` : 1.0
     * :math:`\\text{ReLU}` : 0.5
