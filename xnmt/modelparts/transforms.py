import dynet as dy

from xnmt import param_collections, param_initializers
from xnmt.persistence import serializable_init, Serializable, bare, Ref

class Transform(object):
  """
  A class of transforms that change a dynet expression into another.
  """
  def transform(self, input_expr: dy.Expression) -> dy.Expression:
    raise NotImplementedError('transform() must be implemented in subclasses of Transform')

class Identity(Transform, Serializable):
  """
  Identity transform. For use when you think it might be a better idea to
  not perform a specific transform in a place where you would normally do one.
  """
  yaml_tag = "!Identity"

  @serializable_init
  def __init__(self):
    pass

  def transform(self, input_expr: dy.Expression) -> dy.Expression:
    return input_expr

class Linear(Transform, Serializable):
  """
  Linear projection with optional bias.
  
  Args:
    input_dim (int): input dimension
    output_dim (int): hidden dimension
    bias (bool): whether to add a bias
    param_init (ParamInitializer): how to initialize weight matrices
    bias_init (ParamInitializer): how to initialize bias vectors
  """

  yaml_tag = "!Linear"

  @serializable_init
  def __init__(self,
<<<<<<< HEAD
                input_dim: int = Ref("exp_global.default_layer_dim"),
                output_dim: int = Ref("exp_global.default_layer_dim"),
                bias=True,
                param_init=Ref("exp_global.param_init", default=bare(GlorotInitializer)),
                bias_init=Ref("exp_global.bias_init", default=bare(ZeroInitializer))):
=======
               input_dim: int = Ref("exp_global.default_layer_dim"),
               output_dim: int = Ref("exp_global.default_layer_dim"),
               bias=True,
               param_init=Ref("exp_global.param_init", default=bare(param_initializers.GlorotInitializer)),
               bias_init=Ref("exp_global.bias_init", default=bare(param_initializers.ZeroInitializer))):
>>>>>>> 6e55ced8
    self.bias = bias
    self.input_dim = input_dim
    self.output_dim = output_dim

    model = param_collections.ParamManager.my_params(self)
    self.W1 = model.add_parameters((output_dim, input_dim), init=param_init.initializer((output_dim, input_dim)))
    if self.bias:
      self.b1 = model.add_parameters((output_dim,), init=bias_init.initializer((output_dim,)))

  def transform(self, input_expr: dy.Expression) -> dy.Expression:
    W1 = dy.parameter(self.W1)
    if self.bias:
      b1 = dy.parameter(self.b1)
      return dy.affine_transform([b1, W1, input_expr])
    else:
      return W1 * input_expr

class NonLinear(Transform, Serializable):
  """
  Linear projection with optional bias and non-linearity.
  
  Args:
    input_dim (int): input dimension
    output_dim (int): hidden dimension
    bias (bool): whether to add a bias
    activation: One of ``tanh``, ``relu``, ``sigmoid``, ``elu``, ``selu``, ``asinh`` or ``identity``.
    param_init (ParamInitializer): how to initialize weight matrices
    bias_init (ParamInitializer): how to initialize bias vectors
  """

  yaml_tag = "!NonLinear"

  @serializable_init
  def __init__(self,
               input_dim: int = Ref("exp_global.default_layer_dim"),
               output_dim: int = Ref("exp_global.default_layer_dim"),
               bias: bool = True,
               activation: str = 'tanh',
               param_init=Ref("exp_global.param_init", default=bare(param_initializers.GlorotInitializer)),
               bias_init=Ref("exp_global.bias_init", default=bare(param_initializers.ZeroInitializer))):
    self.bias = bias
    self.output_dim = output_dim
    self.input_dim = input_dim
    if activation == 'tanh':
      self.activation = dy.tanh
    elif activation == 'relu':
      self.activation = dy.rectify
    elif activation == 'sigmoid':
      self.activation = dy.sigmoid
    elif activation == 'elu':
      self.activation = dy.elu
    elif activation == 'selu':
      self.activation = dy.selu
    elif activation == 'asinh':
      self.activation = dy.asinh
    elif activation == 'identity':
      def identity(x):
        return x
      self.activation = identity
    else:
      raise ValueError('Unknown activation %s' % activation)

    model = param_collections.ParamManager.my_params(self)
    self.W1 = model.add_parameters((self.output_dim, self.input_dim), init=param_init.initializer((self.output_dim, self.input_dim)))
    if self.bias:
      self.b1 = model.add_parameters((self.output_dim,), init=bias_init.initializer((self.output_dim,)))

  def transform(self, input_expr: dy.Expression) -> dy.Expression:
    W1 = dy.parameter(self.W1)
    if self.bias:
      b1 = dy.parameter(self.b1)
      return self.activation(dy.affine_transform([b1, W1, input_expr]))
    else:
      return self.activation(W1 * input_expr)

# TODO: can we come up with a more elegant way to handle things that doesn't require this?
#       currently this is necessary because of this: https://github.com/neulab/xnmt/issues/441#issuecomment-400051066
class AuxNonLinear(NonLinear, Serializable):
  """
  NonLinear with an additional auxiliary input.
  
  Args:
    input_dim (int): input dimension
    output_dim (int): hidden dimension
    aux_input_dim (int): auxiliary input dimension.
                         The actual input dimension is aux_input_dim + input_dim. This is useful
                         for when you want to do something like input feeding.
    bias (bool): whether to add a bias
    activation: One of ``tanh``, ``relu``, ``sigmoid``, ``elu``, ``selu``, ``asinh`` or ``identity``.
    param_init (ParamInitializer): how to initialize weight matrices
    bias_init (ParamInitializer): how to initialize bias vectors
  """

  yaml_tag = "!AuxNonLinear"

  @serializable_init
  def __init__(self,
               input_dim: int = Ref("exp_global.default_layer_dim"),
               output_dim: int = Ref("exp_global.default_layer_dim"),
               aux_input_dim: int = Ref("exp_global.default_layer_dim"),
               bias: bool = True,
               activation: str = 'tanh',
               param_init=Ref("exp_global.param_init", default=bare(param_initializers.GlorotInitializer)),
               bias_init=Ref("exp_global.bias_init", default=bare(param_initializers.ZeroInitializer))):
    original_input_dim = input_dim
    input_dim += aux_input_dim
    super().__init__(
      input_dim=input_dim,
      output_dim=output_dim,
      bias=bias,
      activation=activation,
      param_init=param_init,
      bias_init=bias_init
    )
    self.save_processed_arg("input_dim", original_input_dim)

class MLP(Transform, Serializable):
  """
  A multi-layer perceptron. Defined as one or more NonLinear transforms of equal hidden
  dimension and type, then a Linear transform to the output dimension.
  """
  yaml_tag = "!MLP"

  @serializable_init
  def __init__(self,
               input_dim: int = Ref("exp_global.default_layer_dim"),
               hidden_dim: int = Ref("exp_global.default_layer_dim"),
               output_dim: int = Ref("exp_global.default_layer_dim"),
               bias: bool = True,
               activation: str = 'tanh',
               hidden_layers: int = 1,
               param_init=Ref("exp_global.param_init", default=bare(param_initializers.GlorotInitializer)),
               bias_init=Ref("exp_global.bias_init", default=bare(param_initializers.ZeroInitializer))):
    self.layers = []
    if hidden_layers > 0:
      self.layers = [NonLinear(input_dim=input_dim, output_dim=hidden_dim, bias=bias, activation=activation, param_init=param_init, bias_init=bias_init)]
      self.layers += [NonLinear(input_dim=hidden_dim, output_dim=hidden_dim, bias=bias, activation=activation, param_init=param_init, bias_init=bias_init) for _ in range(1,hidden_layers)]
    self.layers += [Linear(input_dim=hidden_dim, output_dim=output_dim, bias=bias, param_init=param_init, bias_init=bias_init)]

  def transform(self, expr: dy.Expression) -> dy.Expression:
    for layer in self.layers:
      expr = layer.transform(expr)
    return expr

class Cwise(Transform, Serializable):
  """
  A component-wise transformation that can be an arbitrary unary DyNet operation.

  Args:
    op: arbitrary unary DyNet node
  """
  yaml_tag = "!Cwise"
  @serializable_init
  def __init__(self, op="rectify"):
    self.op = getattr(dy, op, None)
    if not self.op:
      raise ValueError(f"DyNet does not have an operation '{op}'.")
  def transform(self, input_expr: dy.Expression):
    return self.op(input_expr)<|MERGE_RESOLUTION|>--- conflicted
+++ resolved
@@ -40,19 +40,11 @@
 
   @serializable_init
   def __init__(self,
-<<<<<<< HEAD
-                input_dim: int = Ref("exp_global.default_layer_dim"),
-                output_dim: int = Ref("exp_global.default_layer_dim"),
-                bias=True,
-                param_init=Ref("exp_global.param_init", default=bare(GlorotInitializer)),
-                bias_init=Ref("exp_global.bias_init", default=bare(ZeroInitializer))):
-=======
                input_dim: int = Ref("exp_global.default_layer_dim"),
                output_dim: int = Ref("exp_global.default_layer_dim"),
                bias=True,
                param_init=Ref("exp_global.param_init", default=bare(param_initializers.GlorotInitializer)),
                bias_init=Ref("exp_global.bias_init", default=bare(param_initializers.ZeroInitializer))):
->>>>>>> 6e55ced8
     self.bias = bias
     self.input_dim = input_dim
     self.output_dim = output_dim
