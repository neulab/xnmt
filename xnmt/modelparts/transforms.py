--- conflicted
+++ resolved
@@ -40,11 +40,7 @@
   yaml_tag = "!Linear"
 
   @serializable_init
-<<<<<<< HEAD
-  def transform(self,
-=======
-  def __init__(self,
->>>>>>> f2ab8b1c
+  def __init__(self,
                 input_dim: int = Ref("exp_global.default_layer_dim"),
                 output_dim: int = Ref("exp_global.default_layer_dim"),
                 bias=True,
