from typing import List, Sequence

import dynet as dy

<<<<<<< HEAD
from xnmt.param_initializers import GlorotInitializer, ZeroInitializer, ParamInitializer
from xnmt.persistence import serializable_init, Serializable, Ref, bare
from xnmt.modelparts.transforms import Linear
from xnmt.transducers import base as transducers
=======
from xnmt import param_initializers
from xnmt.modelparts import transforms
from xnmt.persistence import serializable_init, Serializable, Ref, bare
>>>>>>> 2358001e

class Bridge(object):
  """
  Responsible for initializing the decoder LSTM, based on the final encoder state
  """
  def decoder_init(self, enc_final_states: Sequence[transducers.FinalTransducerState]) -> List[dy.Expression]:
    """
    Args:
      enc_final_states: list of final states for each encoder layer
    Returns:
      list of initial hidden and cell expressions for each layer. List indices 0..n-1 hold hidden states, n..2n-1 hold cell states.
    """
    raise NotImplementedError("decoder_init() must be implemented by Bridge subclasses")

class NoBridge(Bridge, Serializable):
  """
  This bridge initializes the decoder with zero vectors, disregarding the encoder final states.

  Args:
    dec_layers: number of decoder layers to initialize
    dec_dim: hidden dimension of decoder states
  """
  yaml_tag = '!NoBridge'

  @serializable_init
  def __init__(self, dec_layers: int = 1, dec_dim: int = Ref("exp_global.default_layer_dim")) -> None:
    self.dec_layers = dec_layers
    self.dec_dim = dec_dim
  def decoder_init(self, enc_final_states):
    batch_size = enc_final_states[0].main_expr().dim()[1]
    z = dy.zeros(self.dec_dim, batch_size)
    return [z] * (self.dec_layers * 2)

class CopyBridge(Bridge, Serializable):
  """
  This bridge copies final states from the encoder to the decoder initial states.
  Requires that:
  - encoder / decoder dimensions match for every layer
  - num encoder layers >= num decoder layers (if unequal, we disregard final states at the encoder bottom)

  Args:
    dec_layers: number of decoder layers to initialize
    dec_dim: hidden dimension of decoder states
  """
  yaml_tag = '!CopyBridge'

  @serializable_init
  def __init__(self, dec_layers: int = 1, dec_dim: int = Ref("exp_global.default_layer_dim")) -> None:
    self.dec_layers = dec_layers
    self.dec_dim = dec_dim
  def decoder_init(self, enc_final_states):
    if self.dec_layers > len(enc_final_states):
      raise RuntimeError("CopyBridge requires dec_layers <= len(enc_final_states), but got %s and %s" % (self.dec_layers, len(enc_final_states)))
    if enc_final_states[0].main_expr().dim()[0][0] != self.dec_dim:
      raise RuntimeError("CopyBridge requires enc_dim == dec_dim, but got %s and %s" % (enc_final_states[0].main_expr().dim()[0][0], self.dec_dim))
    return [enc_state.cell_expr() for enc_state in enc_final_states[-self.dec_layers:]] \
         + [enc_state.main_expr() for enc_state in enc_final_states[-self.dec_layers:]]

class LinearBridge(Bridge, Serializable):
  """
  This bridge does a linear transform of final states from the encoder to the decoder initial states.
  Requires that  num encoder layers >= num decoder layers (if unequal, we disregard final states at the encoder bottom)

  Args:
    dec_layers: number of decoder layers to initialize
    enc_dim: hidden dimension of encoder states
    dec_dim: hidden dimension of decoder states
    param_init: how to initialize weight matrices; if None, use ``exp_global.param_init``
    bias_init: how to initialize bias vectors; if None, use ``exp_global.bias_init``
    projector: linear projection (created automatically)
  """
  yaml_tag = '!LinearBridge'

  @serializable_init
  def __init__(self,
<<<<<<< HEAD
               dec_layers: int = 1,
               enc_dim: int = Ref("exp_global.default_layer_dim"),
               dec_dim: int = Ref("exp_global.default_layer_dim"),
               param_init: ParamInitializer = Ref("exp_global.param_init", default=bare(GlorotInitializer)),
               bias_init: ParamInitializer = Ref("exp_global.bias_init", default=bare(ZeroInitializer)),
=======
               dec_layers = 1,
               enc_dim = Ref("exp_global.default_layer_dim"),
               dec_dim = Ref("exp_global.default_layer_dim"),
               param_init=Ref("exp_global.param_init", default=bare(param_initializers.GlorotInitializer)),
               bias_init=Ref("exp_global.bias_init", default=bare(param_initializers.ZeroInitializer)),
>>>>>>> 2358001e
               projector=None):
    self.dec_layers = dec_layers
    self.enc_dim = enc_dim
    self.dec_dim = dec_dim
    self.projector = self.add_serializable_component("projector",
                                                     projector,
                                                     lambda: transforms.Linear(input_dim=self.enc_dim,
                                                                               output_dim=self.dec_dim,
                                                                               param_init=param_init,
                                                                               bias_init=bias_init))
  def decoder_init(self, enc_final_states):
    if self.dec_layers > len(enc_final_states):
      raise RuntimeError(
        f"LinearBridge requires dec_layers <= len(enc_final_states), but got {self.dec_layers} and {len(enc_final_states)}")
    if enc_final_states[0].main_expr().dim()[0][0] != self.enc_dim:
      raise RuntimeError(
        f"LinearBridge requires enc_dim == {self.enc_dim}, but got {enc_final_states[0].main_expr().dim()[0][0]}")
    decoder_init = [self.projector(enc_state.main_expr()) for enc_state in enc_final_states[-self.dec_layers:]]
    return decoder_init + [dy.tanh(dec) for dec in decoder_init]<|MERGE_RESOLUTION|>--- conflicted
+++ resolved
@@ -2,16 +2,10 @@
 
 import dynet as dy
 
-<<<<<<< HEAD
-from xnmt.param_initializers import GlorotInitializer, ZeroInitializer, ParamInitializer
-from xnmt.persistence import serializable_init, Serializable, Ref, bare
-from xnmt.modelparts.transforms import Linear
-from xnmt.transducers import base as transducers
-=======
 from xnmt import param_initializers
 from xnmt.modelparts import transforms
 from xnmt.persistence import serializable_init, Serializable, Ref, bare
->>>>>>> 2358001e
+from xnmt.transducers import base as transducers
 
 class Bridge(object):
   """
@@ -85,21 +79,22 @@
   """
   yaml_tag = '!LinearBridge'
 
+  def decoder_init(self, enc_final_states):
+    if self.dec_layers > len(enc_final_states):
+      raise RuntimeError(
+        f"LinearBridge requires dec_layers <= len(enc_final_states), but got {self.dec_layers} and {len(enc_final_states)}")
+    if enc_final_states[0].main_expr().dim()[0][0] != self.enc_dim:
+      raise RuntimeError(
+        f"LinearBridge requires enc_dim == {self.enc_dim}, but got {enc_final_states[0].main_expr().dim()[0][0]}")
+    decoder_init = [self.projector(enc_state.main_expr()) for enc_state in enc_final_states[-self.dec_layers:]]
+    return decoder_init + [dy.tanh(dec) for dec in decoder_init]
   @serializable_init
   def __init__(self,
-<<<<<<< HEAD
                dec_layers: int = 1,
                enc_dim: int = Ref("exp_global.default_layer_dim"),
                dec_dim: int = Ref("exp_global.default_layer_dim"),
-               param_init: ParamInitializer = Ref("exp_global.param_init", default=bare(GlorotInitializer)),
-               bias_init: ParamInitializer = Ref("exp_global.bias_init", default=bare(ZeroInitializer)),
-=======
-               dec_layers = 1,
-               enc_dim = Ref("exp_global.default_layer_dim"),
-               dec_dim = Ref("exp_global.default_layer_dim"),
-               param_init=Ref("exp_global.param_init", default=bare(param_initializers.GlorotInitializer)),
-               bias_init=Ref("exp_global.bias_init", default=bare(param_initializers.ZeroInitializer)),
->>>>>>> 2358001e
+               param_init: param_initializers.ParamInitializer = Ref("exp_global.param_init", default=bare(param_initializers.GlorotInitializer)),
+               bias_init: param_initializers.ParamInitializer = Ref("exp_global.bias_init", default=bare(param_initializers.ZeroInitializer)),
                projector=None):
     self.dec_layers = dec_layers
     self.enc_dim = enc_dim
@@ -109,13 +104,4 @@
                                                      lambda: transforms.Linear(input_dim=self.enc_dim,
                                                                                output_dim=self.dec_dim,
                                                                                param_init=param_init,
-                                                                               bias_init=bias_init))
-  def decoder_init(self, enc_final_states):
-    if self.dec_layers > len(enc_final_states):
-      raise RuntimeError(
-        f"LinearBridge requires dec_layers <= len(enc_final_states), but got {self.dec_layers} and {len(enc_final_states)}")
-    if enc_final_states[0].main_expr().dim()[0][0] != self.enc_dim:
-      raise RuntimeError(
-        f"LinearBridge requires enc_dim == {self.enc_dim}, but got {enc_final_states[0].main_expr().dim()[0][0]}")
-    decoder_init = [self.projector(enc_state.main_expr()) for enc_state in enc_final_states[-self.dec_layers:]]
-    return decoder_init + [dy.tanh(dec) for dec in decoder_init]+                                                                               bias_init=bias_init))