--- conflicted
+++ resolved
@@ -263,10 +263,7 @@
     scores = dy.esum(logsofts).npvalue()
     masks.insert(0, [1 for _ in range(len(done))])
     samples = np.stack(samples, axis=1)
-<<<<<<< HEAD
     return SearchOutput(samples, attentions, HypScore(scores), logsofts, states, masks)
-=======
-    return SearchOutput(samples, attentions, scores, logsofts, states, masks)
 
 
 class MctsNode:
@@ -442,5 +439,4 @@
       node = node.children[best_word]
 
     word_ids = np.expand_dims(word_ids, axis=0)
-    return [SearchOutput(word_ids, attentions, scores, logsoftmaxes, states, masks)]
->>>>>>> 9d481ead
+    return [SearchOutput(word_ids, attentions, scores, logsoftmaxes, states, masks)]