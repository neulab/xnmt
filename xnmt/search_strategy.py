--- conflicted
+++ resolved
@@ -6,12 +6,8 @@
 import numpy as np
 
 import xnmt.batcher
-<<<<<<< HEAD
 from xnmt import logger
-from xnmt.length_normalization import NoNormalization
-=======
 from xnmt.length_normalization import NoNormalization, LengthNormalization
->>>>>>> e0519cce
 from xnmt.persistence import Serializable, serializable_init, bare
 from xnmt.vocab import Vocab
 
