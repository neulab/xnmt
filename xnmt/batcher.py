import math
import random
import numpy as np
import dynet as dy
from xnmt.vocab import Vocab
from xnmt.persistence import serializable_init, Serializable

class Batch(list):
  """
<<<<<<< HEAD
  Specialization of list that indicates a (mini)batch of things, together with an optional mask.
  Should be treated as immutable object.

=======
  A class containing a minibatch of things.

  This class behaves like a Python list, but adds semantics that the contents form a (mini)batch of things.
  An optional mask can be specified to indicate padded parts of the inputs.
  Should be treated as an immutable object.
  
>>>>>>> 1147bb4f
  Args:
    batch_list (list): list of things
    mask (Mask): optional mask when  batch contains items of unequal size
  """
  def __init__(self, batch_list, mask=None):
    super(Batch, self).__init__(batch_list)
    self.mask = mask

class Mask(object):
  """
  A mask specifies padded parts in a sequence or batch of sequences.

  Masks are represented as numpy array of dimensions batchsize x seq_len, with parts
  belonging to the sequence set to 0, and parts that should be masked set to 1

  Args:
    np_arr: numpy array
  """
  def __init__(self, np_arr):
    self.np_arr = np_arr

  def __len__(self):
    return self.np_arr.shape[1]

  def batch_size(self):
    return self.np_arr.shape[0]

  def reversed(self):
    return Mask(self.np_arr[:,::-1])

  def add_to_tensor_expr(self, tensor_expr, multiplicator=None):
    # TODO: might cache these expressions to save memory
    if np.count_nonzero(self.np_arr) == 0:
      return tensor_expr
    else:
      if multiplicator is not None:
        mask_expr = dy.inputTensor(np.expand_dims(self.np_arr.transpose(), axis=1) * multiplicator, batched=True)
      else:
        mask_expr = dy.inputTensor(np.expand_dims(self.np_arr.transpose(), axis=1), batched=True)
      return tensor_expr + mask_expr

  def lin_subsampled(self, reduce_factor=None, trg_len=None):
    if reduce_factor:
      return Mask(np.array([[self.np_arr[b,int(i*reduce_factor)] for i in range(int(math.ceil(len(self)/float(reduce_factor))))] for b in range(self.batch_size())]))
    else:
      return Mask(np.array([[self.np_arr[b,int(i*len(self)/float(trg_len))] for i in range(trg_len)] for b in range(self.batch_size())]))

  def cmult_by_timestep_expr(self, expr, timestep, inverse=False):
    # TODO: might cache these expressions to save memory
    """
    Args:
      expr: a dynet expression corresponding to one timestep
      timestep: index of current timestep
      inverse: True will keep the unmasked parts, False will zero out the unmasked parts
    """
    if inverse:
      if np.count_nonzero(self.np_arr[:,timestep:timestep+1]) == 0:
        return expr
      mask_exp = dy.inputTensor((1.0 - self.np_arr)[:,timestep:timestep+1].transpose(), batched=True)
    else:
      if np.count_nonzero(self.np_arr[:,timestep:timestep+1]) == self.np_arr[:,timestep:timestep+1].size:
        return expr
      mask_exp = dy.inputTensor(self.np_arr[:,timestep:timestep+1].transpose(), batched=True)
    return dy.cmult(expr, mask_exp)

  def get_active_one_mask(self):
    return 1 - self.np_arr

class Batcher(object):
  """
  A template class to convert a list of sentences to several batches of sentences.

  Args:
    batch_size (int): batch size
    granularity (str): 'sent' or 'word'
    src_pad_token: token used to pad on source side
    trg_pad_token: token used to pad on target side
    pad_src_to_multiple (int): pad source sentences so its length is multiple of this integer.
  """

  def __init__(self, batch_size, granularity='sent', src_pad_token=Vocab.ES, trg_pad_token=Vocab.ES,
               pad_src_to_multiple=1):
    self.batch_size = batch_size
    self.src_pad_token = src_pad_token
    self.trg_pad_token = trg_pad_token
    self.granularity = granularity
    self.pad_src_to_multiple = pad_src_to_multiple

  def is_random(self):
    """
    Returns:
      True if there is some randomness in the batching process, False otherwise.
    """
    return False

  def add_single_batch(self, src_curr, trg_curr, src_ret, trg_ret):
    src_id, src_mask = pad(src_curr, pad_token=self.src_pad_token, pad_src_to_multiple=self.pad_src_to_multiple)
    src_ret.append(Batch(src_id, src_mask))
    if trg_ret is not None:
      trg_id, trg_mask = pad(trg_curr, pad_token=self.trg_pad_token, pad_src_to_multiple=self.pad_src_to_multiple)
      trg_ret.append(Batch(trg_id, trg_mask))

  def pack_by_order(self, src, trg, order):
    src_ret, src_curr = [], []
    trg_ret, trg_curr = [], []
    if self.granularity == 'sent':
      for x in range(0, len(order), self.batch_size):
        self.add_single_batch([src[y] for y in order[x:x+self.batch_size]], [trg[y] for y in order[x:x+self.batch_size]], src_ret, trg_ret)
    elif self.granularity == 'word':
      my_size = 0
      for i in order:
        my_size += len_or_zero(src[i]) + len_or_zero(trg[i])
        if my_size > self.batch_size and len(src_curr)>0:
          self.add_single_batch(src_curr, trg_curr, src_ret, trg_ret)
          my_size = len(src[i]) + len(trg[i])
          src_curr = []
          trg_curr = []
        src_curr.append(src[i])
        trg_curr.append(trg[i])
      self.add_single_batch(src_curr, trg_curr, src_ret, trg_ret)
    else:
      raise RuntimeError("Illegal granularity specification {}".format(self.granularity))
    return src_ret, trg_ret

class InOrderBatcher(Batcher, Serializable):
  """
  A class to create batches in order of the original corpus.

  Args:
    batch_size (int): batch size
    src_pad_token: token used to pad on source side
    trg_pad_token: token used to pad on target side
    pad_src_to_multiple (int): pad source sentences so its length is multiple of this integer.
  """
  yaml_tag = "!InOrderBatcher"

  @serializable_init
  def __init__(self, batch_size, src_pad_token=Vocab.ES, trg_pad_token=Vocab.ES,
               pad_src_to_multiple=1):
    super(InOrderBatcher, self).__init__(batch_size, src_pad_token=src_pad_token,
                                         trg_pad_token=trg_pad_token,
                                         pad_src_to_multiple=pad_src_to_multiple)

  def pack(self, src, trg):
    order = list(range(len(src)))
    return self.pack_by_order(src, trg, order)

class ShuffleBatcher(Batcher):
  """
  A template class to create batches through randomly shuffling without sorting.
  """

  def pack(self, src, trg):
    order = list(range(len(src)))
    np.random.shuffle(order)
    return self.pack_by_order(src, trg, order)

  def is_random(self):
    return True

class SortBatcher(Batcher):
  """
  A template class to create batches through bucketing sentence length.
  """
  __tiebreaker_eps = 1.0e-7

  def __init__(self, batch_size, granularity='sent', src_pad_token=Vocab.ES,
               trg_pad_token=Vocab.ES, sort_key=lambda x: len(x[0]),
               break_ties_randomly=True, pad_src_to_multiple=1):
    super(SortBatcher, self).__init__(batch_size, granularity=granularity,
                                      src_pad_token=src_pad_token, trg_pad_token=trg_pad_token,
                                      pad_src_to_multiple=pad_src_to_multiple)
    self.sort_key = sort_key
    self.break_ties_randomly = break_ties_randomly

  def pack(self, src, trg):
    if self.break_ties_randomly:
      order = np.argsort([self.sort_key(x) + random.uniform(-SortBatcher.__tiebreaker_eps, SortBatcher.__tiebreaker_eps) for x in zip(src,trg)])
    else:
      order = np.argsort([self.sort_key(x) for x in zip(src,trg)])
    return self.pack_by_order(src, trg, order)

  def is_random(self):
    return self.break_ties_randomly

# Module level functions
def mark_as_batch(data, mask=None):
  """
  Mark a sequence of items as batch

  Args:
    data: sequence of things
    mask: optional mask

  Returns: a batch of things
  """
  if type(data) == Batch and mask is None:
    ret = data
  else:
    ret = Batch(data, mask)
  return ret

def is_batched(data):
  """
  Check whether some data is batched.

  Args:
    data: data to check

  Returns:
    True iff data is batched.
  """
  return type(data) == Batch

def pad(batch, pad_token=Vocab.ES, pad_src_to_multiple=1):
  """
  Apply padding to sentences in a batch.

  Args:
    batch: batch of sentences
    pad_token: token to pad with
    pad_src_to_multiple (int): pad source sentences so its length is multiple of this integer.

  Returns:
    Tuple: list of padded items and a corresponding batched mask.
  """
  max_len = max(len_or_zero(item) for item in batch)
  if max_len % pad_src_to_multiple != 0:
    max_len += pad_src_to_multiple - (max_len % pad_src_to_multiple)
  min_len = min(len_or_zero(item) for item in batch)
  if min_len == max_len:
    return batch, None
  masks = np.zeros([len(batch), max_len])
  for i, v in enumerate(batch):
    for j in range(len_or_zero(v), max_len):
      masks[i,j] = 1.0
  padded_items = [item.get_padded_sent(pad_token, max_len - len(item)) for item in batch]
  return padded_items, Mask(masks)

def len_or_zero(val):
  return len(val) if hasattr(val, '__len__') else 0

class SrcBatcher(SortBatcher, Serializable):
  """
  A batcher that creates fixed-size batches, grouped by src len.

  Args:
    batch_size (int): batch size
    src_pad_token: token used to pad on source side
    trg_pad_token: token used to pad on target side
    break_ties_randomly (bool): if True, randomly shuffle sentences of the same src length before creating batches.
    pad_src_to_multiple (int): pad source sentences so its length is multiple of this integer.
  """
  yaml_tag = "!SrcBatcher"

  @serializable_init
  def __init__(self, batch_size, src_pad_token=Vocab.ES, trg_pad_token=Vocab.ES,
               break_ties_randomly:bool=True, pad_src_to_multiple=1):
    super(SrcBatcher, self).__init__(batch_size, sort_key=lambda x: len(x[0]), granularity='sent',
                                     src_pad_token=src_pad_token, trg_pad_token=trg_pad_token,
                                     break_ties_randomly=break_ties_randomly,
                                     pad_src_to_multiple=pad_src_to_multiple)

class TrgBatcher(SortBatcher, Serializable):
  """
  A batcher that creates fixed-size batches, grouped by trg len.

  Args:
    batch_size (int): batch size
    src_pad_token: token used to pad on source side
    trg_pad_token: token used to pad on target side
    break_ties_randomly (bool): if True, randomly shuffle sentences of the same src length before creating batches.
    pad_src_to_multiple (int): pad source sentences so its length is multiple of this integer.
  """
  yaml_tag = "!TrgBatcher"

  @serializable_init
  def __init__(self, batch_size, src_pad_token=Vocab.ES, trg_pad_token=Vocab.ES,
               break_ties_randomly:bool=True, pad_src_to_multiple=1):
    super(TrgBatcher, self).__init__(batch_size, sort_key=lambda x: len(x[1]), granularity='sent',
                                     src_pad_token=src_pad_token, trg_pad_token=trg_pad_token,
                                     break_ties_randomly=break_ties_randomly,
                                     pad_src_to_multiple=pad_src_to_multiple)

class SrcTrgBatcher(SortBatcher, Serializable):
  """
  A batcher that creates fixed-size batches, grouped by src len, then trg len.

  Args:
    batch_size (int): batch size
    src_pad_token: token used to pad on source side
    trg_pad_token: token used to pad on target side
    break_ties_randomly (bool): if True, randomly shuffle sentences of the same src length before creating batches.
    pad_src_to_multiple (int): pad source sentences so its length is multiple of this integer.
  """
  yaml_tag = "!SrcTrgBatcher"

  @serializable_init
  def __init__(self, batch_size, src_pad_token=Vocab.ES, trg_pad_token=Vocab.ES,
               break_ties_randomly:bool=True, pad_src_to_multiple=1):
    super(SrcTrgBatcher, self).__init__(batch_size, sort_key=lambda x: len(x[0])+1.0e-6*len(x[1]),
                                        granularity='sent',
                                        src_pad_token=src_pad_token, trg_pad_token=trg_pad_token,
                                        break_ties_randomly=break_ties_randomly,
                                        pad_src_to_multiple=pad_src_to_multiple)

class TrgSrcBatcher(SortBatcher, Serializable):
  """
  A batcher that creates fixed-size batches, grouped by trg len, then src len.

  Args:
    batch_size (int): batch size
    src_pad_token: token used to pad on source side
    trg_pad_token: token used to pad on target side
    break_ties_randomly (bool): if True, randomly shuffle sentences of the same src length before creating batches.
    pad_src_to_multiple (int): pad source sentences so its length is multiple of this integer.
  """
  yaml_tag = "!TrgSrcBatcher"

  @serializable_init
  def __init__(self, batch_size, src_pad_token=Vocab.ES, trg_pad_token=Vocab.ES,
               break_ties_randomly:bool=True, pad_src_to_multiple=1):
    super(TrgSrcBatcher, self).__init__(batch_size, sort_key=lambda x: len(x[1])+1.0e-6*len(x[0]),
                                        granularity='sent',
                                        src_pad_token=src_pad_token, trg_pad_token=trg_pad_token,
                                        break_ties_randomly=break_ties_randomly,
                                        pad_src_to_multiple=pad_src_to_multiple)

class SentShuffleBatcher(ShuffleBatcher, Serializable):
  """
  A batcher that creates fixed-size batches or random order.

  Args:
    batch_size (int): batch size
    src_pad_token: token used to pad on source side
    trg_pad_token: token used to pad on target side
    pad_src_to_multiple (int): pad source sentences so its length is multiple of this integer.
  """
  yaml_tag = "!SentShuffleBatcher"

  @serializable_init
  def __init__(self, batch_size, src_pad_token=Vocab.ES, trg_pad_token=Vocab.ES,
               pad_src_to_multiple=1):
    super(SentShuffleBatcher, self).__init__(batch_size, granularity='sent', src_pad_token=src_pad_token,
                                             trg_pad_token=trg_pad_token, pad_src_to_multiple=pad_src_to_multiple)

class WordShuffleBatcher(ShuffleBatcher, Serializable):
  """
  A batcher that creates fixed-size batches, grouped by src len.

  Args:
    words_per_batch (int): number of src+trg words in each batch
    src_pad_token: token used to pad on source side
    trg_pad_token: token used to pad on target side
    pad_src_to_multiple (int): pad source sentences so its length is multiple of this integer.
  """
  yaml_tag = "!WordShuffleBatcher"

  @serializable_init
  def __init__(self, words_per_batch, src_pad_token=Vocab.ES, trg_pad_token=Vocab.ES,
               pad_src_to_multiple=1):
    super(WordShuffleBatcher, self).__init__(words_per_batch, granularity='word', src_pad_token=src_pad_token,
                                             trg_pad_token=trg_pad_token, pad_src_to_multiple=pad_src_to_multiple)

class WordSortBatcher(SortBatcher):
  """
  Base class for word sort-based batchers
  """
  def __init__(self, words_per_batch, avg_batch_size, sort_key,
               src_pad_token=Vocab.ES, trg_pad_token=Vocab.ES, break_ties_randomly=True,
               pad_src_to_multiple=1):
    # Sanity checks
    if words_per_batch and avg_batch_size:
      raise ValueError("words_per_batch and avg_batch_size are mutually exclusive.")
    elif words_per_batch is None and avg_batch_size is None:
      raise ValueError("either words_per_batch or avg_batch_size must be specified.")

    super(WordSortBatcher, self).__init__(words_per_batch, sort_key=sort_key, granularity='word',
                                          src_pad_token=src_pad_token, trg_pad_token=trg_pad_token,
                                          break_ties_randomly=break_ties_randomly,
                                          pad_src_to_multiple=pad_src_to_multiple)
    self.avg_batch_size = avg_batch_size

class WordSrcBatcher(WordSortBatcher, Serializable):
  """
<<<<<<< HEAD
  A batcher that creates variable-sized batches with given average (src) words per batch, grouped by src len.

=======
  A batcher that creates variable-sized batches with given average (src+trg) words per batch, grouped by src len.
  
>>>>>>> 1147bb4f
  Args:
    words_per_batch (int): number of src+trg words in each batch
    avg_batch_size (number): avg number of sentences in each batch (if words_per_batch not given)
    src_pad_token: token used to pad on source side
    trg_pad_token: token used to pad on target side
    break_ties_randomly (bool): if True, randomly shuffle sentences of the same src length before creating batches.
    pad_src_to_multiple (int): pad source sentences so its length is multiple of this integer.
  """
  yaml_tag = "!WordSrcBatcher"

  @serializable_init
  def __init__(self, words_per_batch=None, avg_batch_size=None,
               src_pad_token=Vocab.ES, trg_pad_token=Vocab.ES, break_ties_randomly:bool=True,
               pad_src_to_multiple=1):
    super(WordSrcBatcher, self).__init__(words_per_batch, avg_batch_size, sort_key=lambda x: len(x[0]),
                                         src_pad_token=src_pad_token, trg_pad_token=trg_pad_token,
                                         break_ties_randomly=break_ties_randomly,
                                         pad_src_to_multiple=pad_src_to_multiple)

  def pack_by_order(self, src, trg, order):
    if self.avg_batch_size:
      self.batch_size = (sum([len(s) for s in src]) + sum([len(s) for s in trg])) / len(src) * self.avg_batch_size
    return super(WordSrcBatcher, self).pack_by_order(src, trg, order)

class WordTrgBatcher(WordSortBatcher, Serializable):
  """
<<<<<<< HEAD
  A batcher that creates variable-sized batches with given average (trg) words per batch, grouped by trg len.

=======
  A batcher that creates variable-sized batches with given average (src+trg) words per batch, grouped by trg len.
  
>>>>>>> 1147bb4f
  Args:
    words_per_batch (int): number of src+trg words in each batch
    avg_batch_size (number): avg number of sentences in each batch (if words_per_batch not given)
    src_pad_token: token used to pad on source side
    trg_pad_token: token used to pad on target side
    break_ties_randomly (bool): if True, randomly shuffle sentences of the same src length before creating batches.
    pad_src_to_multiple (int): pad source sentences so its length is multiple of this integer.
  """
  yaml_tag = "!WordTrgBatcher"

  @serializable_init
  def __init__(self, words_per_batch=None, avg_batch_size=None,
               src_pad_token=Vocab.ES, trg_pad_token=Vocab.ES, break_ties_randomly:bool=True,
               pad_src_to_multiple=1):
    super(WordTrgBatcher, self).__init__(words_per_batch, avg_batch_size, sort_key=lambda x: len(x[1]),
                                         src_pad_token=src_pad_token, trg_pad_token=trg_pad_token,
                                         break_ties_randomly=break_ties_randomly,
                                         pad_src_to_multiple=pad_src_to_multiple)

  def pack_by_order(self, src, trg, order):
    if self.avg_batch_size:
      self.batch_size = (sum([len(s) for s in src]) + sum([len(s) for s in trg])) / len(src) * self.avg_batch_size
    return super(WordTrgBatcher, self).pack_by_order(src, trg, order)

class WordSrcTrgBatcher(WordSortBatcher, Serializable):
  """
  A batcher that creates variable-sized batches with given average number of src + trg words per batch, grouped by src len, then trg len.

  Args:
    words_per_batch (int): number of src+trg words in each batch
    avg_batch_size (number): avg number of sentences in each batch (if words_per_batch not given)
    src_pad_token: token used to pad on source side
    trg_pad_token: token used to pad on target side
    break_ties_randomly (bool): if True, randomly shuffle sentences of the same src length before creating batches.
    pad_src_to_multiple (int): pad source sentences so its length is multiple of this integer.
  """
  yaml_tag = "!WordSrcTrgBatcher"

  @serializable_init
  def __init__(self, words_per_batch=None, avg_batch_size=None,
               src_pad_token=Vocab.ES, trg_pad_token=Vocab.ES, break_ties_randomly:bool=True,
               pad_src_to_multiple=1):
    super(WordSrcTrgBatcher, self).__init__(words_per_batch, avg_batch_size, sort_key=lambda x: len(x[0])+1.0e-6*len(x[1]),
                                            src_pad_token=src_pad_token, trg_pad_token=trg_pad_token,
                                            break_ties_randomly=break_ties_randomly,
                                            pad_src_to_multiple=pad_src_to_multiple)

  def pack_by_order(self, src, trg, order):
    if self.avg_batch_size:
      self.batch_size = (sum([len(s) for s in src]) + sum([len(s) for s in trg])) / len(src) * self.avg_batch_size
    return super(WordSrcTrgBatcher, self).pack_by_order(src, trg, order)

class WordTrgSrcBatcher(WordSortBatcher, Serializable):
  """
  A batcher that creates variable-sized batches with given average number of src + trg words per batch, grouped by trg len, then src len.

  Args:
    words_per_batch (int): number of src+trg words in each batch
    avg_batch_size (number): avg number of sentences in each batch (if words_per_batch not given)
    src_pad_token: token used to pad on source side
    trg_pad_token: token used to pad on target side
    break_ties_randomly (bool): if True, randomly shuffle sentences of the same src length before creating batches.
    pad_src_to_multiple (int): pad source sentences so its length is multiple of this integer.
  """
  yaml_tag = "!WordTrgSrcBatcher"

  @serializable_init
  def __init__(self, words_per_batch=None, avg_batch_size=None,
               src_pad_token=Vocab.ES, trg_pad_token=Vocab.ES, break_ties_randomly:bool=True,
               pad_src_to_multiple=1):
    super(WordTrgSrcBatcher, self).__init__(words_per_batch, avg_batch_size, sort_key=lambda x: len(x[1])+1.0e-6*len(x[0]),
                                            src_pad_token=src_pad_token, trg_pad_token=trg_pad_token,
                                            break_ties_randomly=break_ties_randomly,
                                            pad_src_to_multiple=pad_src_to_multiple)

  def pack_by_order(self, src, trg, order):
    if self.avg_batch_size:
      self.batch_size = (sum([len(s) for s in src]) + sum([len(s) for s in trg])) / len(src) * self.avg_batch_size
    return super(WordTrgSrcBatcher, self).pack_by_order(src, trg, order)
<|MERGE_RESOLUTION|>--- conflicted
+++ resolved
@@ -7,18 +7,12 @@
 
 class Batch(list):
   """
-<<<<<<< HEAD
-  Specialization of list that indicates a (mini)batch of things, together with an optional mask.
-  Should be treated as immutable object.
-
-=======
   A class containing a minibatch of things.
 
   This class behaves like a Python list, but adds semantics that the contents form a (mini)batch of things.
   An optional mask can be specified to indicate padded parts of the inputs.
   Should be treated as an immutable object.
-  
->>>>>>> 1147bb4f
+ 
   Args:
     batch_list (list): list of things
     mask (Mask): optional mask when  batch contains items of unequal size
@@ -404,13 +398,7 @@
 
 class WordSrcBatcher(WordSortBatcher, Serializable):
   """
-<<<<<<< HEAD
-  A batcher that creates variable-sized batches with given average (src) words per batch, grouped by src len.
-
-=======
   A batcher that creates variable-sized batches with given average (src+trg) words per batch, grouped by src len.
-  
->>>>>>> 1147bb4f
   Args:
     words_per_batch (int): number of src+trg words in each batch
     avg_batch_size (number): avg number of sentences in each batch (if words_per_batch not given)
@@ -437,13 +425,7 @@
 
 class WordTrgBatcher(WordSortBatcher, Serializable):
   """
-<<<<<<< HEAD
-  A batcher that creates variable-sized batches with given average (trg) words per batch, grouped by trg len.
-
-=======
   A batcher that creates variable-sized batches with given average (src+trg) words per batch, grouped by trg len.
-  
->>>>>>> 1147bb4f
   Args:
     words_per_batch (int): number of src+trg words in each batch
     avg_batch_size (number): avg number of sentences in each batch (if words_per_batch not given)
