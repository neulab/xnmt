--- conflicted
+++ resolved
@@ -77,13 +77,8 @@
     current_att_state = initial_att_state
     for length in range(self.max_len):
       prev_word = word_ids[length-1] if length > 0 else None
-<<<<<<< HEAD
-      current_output = translator.add_input(prev_word, current_state)
-      word_id, word_score = translator.best_k(current_output.state, 1, normalize_scores=True)
-=======
       current_output = translator.add_input(prev_word, current_dec_state, current_att_state)
       word_id, word_score = translator.best_k(current_output, 1, normalize_scores=True)
->>>>>>> 97c17929
       word_id = word_id[0]
       word_score = word_score[0]
       current_dec_state = current_output.dec_state
@@ -103,12 +98,8 @@
       score.append(word_score)
       word_ids.append(word_id)
       attentions.append(current_output.attention)
-<<<<<<< HEAD
-      states.append(current_state)
-=======
       logsoftmaxes.append(None)
       states.append((current_dec_state, current_att_state))
->>>>>>> 97c17929
 
       # Check if we are done.
       done = [x == Vocab.ES for x in word_id]
@@ -177,13 +168,8 @@
           continue
 
         # Find the k best words at the next time step
-<<<<<<< HEAD
-        current_output = translator.add_input(prev_word, prev_state)
-        top_words, top_scores = translator.best_k(current_output.state, self.beam_size, normalize_scores=True)
-=======
         current_output = translator.add_input(prev_word, prev_dec_state, prev_att_state)
         top_words, top_scores = translator.best_k(current_output, self.beam_size, normalize_scores=True)
->>>>>>> 97c17929
 
         # Queue next states
         for cur_word, score in zip(top_words, top_scores):
@@ -216,9 +202,6 @@
       while current.parent is not None:
         word_ids.append(current.word)
         attentions.append(current.output.attention)
-<<<<<<< HEAD
-        states.append(current.output.state)
-=======
         states.append((current.output.dec_state, current.output.att_state))
         # TODO(philip30): This should probably be uncommented.
         # These 2 statements are an overhead because it is need only for reinforce and minrisk
@@ -227,7 +210,6 @@
         # The global flag is modified if certain objects is instantiated.
         #logsoftmaxes.append(dy.pick(current.output.logsoftmax, current.word))
         #states.append(translator.get_nobp_state(current.output.state))
->>>>>>> 97c17929
         current = current.parent
       results.append(SearchOutput([list(reversed(word_ids))], [list(reversed(attentions))],
                                   [score], list(reversed(states)), [1 for _ in word_ids]))
@@ -278,13 +260,8 @@
     masks = []
     # Sample to the max length
     for length in range(self.max_len):
-<<<<<<< HEAD
-      current_output = translator.add_input(current_words, current_state)
-      word_id, word_score = translator.sample(current_output.state, 1)[0]
-=======
       current_output = translator.add_input(current_words, current_dec_state, current_att_state)
       word_id, word_score = translator.sample(current_output, 1)[0]
->>>>>>> 97c17929
       word_score = word_score.npvalue()
       assert word_score.shape == (1,)
       word_score = word_score[0]
