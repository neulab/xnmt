from __future__ import division, generators

import dynet as dy
import numpy as np
import length_normalization
import decorators
import batcher
import six
import plot
import os

from vocab import Vocab
from serializer import Serializable, DependentInitParam
from search_strategy import BeamSearch
from embedder import SimpleWordEmbedder
from decoder import MlpSoftmaxDecoder
from output import TextOutput
from model import HierarchicalModel, GeneratorModel
from reports import HTMLReportable
from decorators import recursive_assign, recursive

# Reporting purposes
from lxml import etree

class Translator(GeneratorModel):
  '''
  A template class implementing an end-to-end translator that can calculate a
  loss and generate translations.
  '''

  def calc_loss(self, src, trg):
    '''Calculate loss based on input-output pairs.

    :param src: The source, a sentence or a batch of sentences.
    :param trg: The target, a sentence or a batch of sentences.
    :returns: An expression representing the loss.
    '''
    raise NotImplementedError('calc_loss must be implemented for Translator subclasses')

  def calc_reinforce_loss(self, reward):
    ''' Calculate reinforce loss based on the reward
    :param reward: The default is log likelihood (-1 * calc_loss).
    '''
    return None

  def set_vocabs(self, src_vocab, trg_vocab):
    self.src_vocab = src_vocab
    self.trg_vocab = trg_vocab

  def set_post_processor(self, post_processor):
    self.post_processor = post_processor

class DefaultTranslator(Translator, Serializable, HTMLReportable):
  '''
  A default translator based on attentional sequence-to-sequence models.
  '''

  yaml_tag = u'!DefaultTranslator'

  def __init__(self, src_embedder, encoder, attender, trg_embedder, decoder):
    '''Constructor.

    :param src_embedder: A word embedder for the input language
    :param encoder: An encoder to generate encoded inputs
    :param attender: An attention module
    :param trg_embedder: A word embedder for the output language
    :param decoder: A decoder
    '''
    super(DefaultTranslator, self).__init__()
    self.src_embedder = src_embedder
    self.encoder = encoder
    self.attender = attender
    self.trg_embedder = trg_embedder
    self.decoder = decoder

    self.register_hier_child(self.encoder)
    self.register_hier_child(self.decoder)

  def shared_params(self):
    return [set(["src_embedder.emb_dim", "encoder.input_dim"]),
            # TODO: encoder.hidden_dim may not always exist (e.g. for CNN encoders), need to deal with that case    
            set(["encoder.hidden_dim", "attender.input_dim", "decoder.input_dim"]),
            set(["attender.state_dim", "decoder.lstm_dim"]),
            set(["trg_embedder.emb_dim", "decoder.trg_embed_dim"])]

  def dependent_init_params(self):
    return [DependentInitParam(param_descr="src_embedder.vocab_size", value_fct=lambda: self.context["corpus_parser"].src_reader.vocab_size()),
            DependentInitParam(param_descr="decoder.vocab_size", value_fct=lambda: self.context["corpus_parser"].trg_reader.vocab_size()),
            DependentInitParam(param_descr="trg_embedder.vocab_size", value_fct=lambda: self.context["corpus_parser"].trg_reader.vocab_size())]

  def initialize(self, args):
      # Search Strategy
    len_norm_type   = getattr(length_normalization, args.len_norm_type)
    self.search_strategy = BeamSearch(b=args.beam, max_len=args.max_len, len_norm=len_norm_type(**args.len_norm_params))
    self.report_path = args.report_path

  def calc_loss(self, src, trg, info=None):
    embeddings = self.src_embedder.embed_sent(src)
    encodings = self.encoder.transduce(embeddings)
    self.attender.start_sent(encodings)
    self.decoder.initialize()
    self.decoder.add_input(self.trg_embedder.embed(0))  # XXX: HACK, need to initialize decoder better
    losses = []

    # single mode
    if not batcher.is_batched(src):
      for ref_word in trg:
        context = self.attender.calc_context(self.decoder.state.output())
        word_loss = self.decoder.calc_loss(context, ref_word)
        losses.append(word_loss)
        self.decoder.add_input(self.trg_embedder.embed(ref_word))

    # minibatch mode
    else:
      max_len = max([len(single_trg) for single_trg in trg])

      for i in range(max_len):
        ref_word = batcher.mark_as_batch([single_trg[i] if i < len(single_trg) else Vocab.ES for single_trg in trg])
        context = self.attender.calc_context(self.decoder.state.output())

        word_loss = self.decoder.calc_loss(context, ref_word)
        mask_exp = dy.inputVector([1 if i < len(single_trg) else 0 for single_trg in trg])
        mask_exp = dy.reshape(mask_exp, (1,), len(trg))
        word_loss = word_loss * mask_exp
        losses.append(word_loss)

        self.decoder.add_input(self.trg_embedder.embed(ref_word))

    return dy.esum(losses)

  def generate(self, src, idx):
    # Not including this as a default argument is a hack to get our documentation pipeline working
    search_strategy = self.search_strategy
    if search_strategy == None:
      search_strategy = BeamSearch(1, len_norm=NoNormalization())
    if not batcher.is_batched(src):
      src = batcher.mark_as_batch([src])
    outputs = []
    for sents in src:
      embeddings = self.src_embedder.embed_sent(src)
      encodings = self.encoder.transduce(embeddings)
      self.attender.start_sent(encodings)
      self.decoder.initialize()
      output_actions = search_strategy.generate_output(self.decoder, self.attender, self.trg_embedder, src_length=len(sents))
      # In case of reporting
      if self.report_path is not None:
        src_words = [self.src_vocab[w] for w in sents]
        trg_words = [self.trg_vocab[w] for w in output_actions[1:]]
        attentions = self.attender.attention_vecs
        self.set_html_input(idx, src_words, trg_words, attentions)
        self.set_html_path('{}.{}'.format(self.report_path, str(idx)))
      # Append output to the outputs
      outputs.append(TextOutput(output_actions, self.trg_vocab))
    return outputs

  @recursive_assign
  def html_report(self, context=None):
    assert(context is None)
    idx, src, trg, att = self.html_input
    path_to_report = self.html_path
    filename_of_report = os.path.basename(path_to_report)
    html = etree.Element('html')
    head = etree.SubElement(html, 'head')
    title = etree.SubElement(head, 'title')
    body = etree.SubElement(html, 'body')
    report = etree.SubElement(body, 'h1')
    if idx is not None:
      title.text = report.text = 'Translation Report for Sentence %d' % (idx)
    else:
      title.text = report.text = 'Translation Report'
    main_content = etree.SubElement(body, 'div', name='main_content')

    # Generating main content
    captions = [u"Source Words", u"Target Words"]
    inputs = [src, trg]
    for caption, inp in six.moves.zip(captions, inputs):
      if inp is None: continue
      sent = ' '.join(inp)
      p = etree.SubElement(main_content, 'p')
      p.text = u"{}: {}".format(caption, sent)

<<<<<<< HEAD
=======
    attention = etree.SubElement(main_content, 'p')
    att_text = etree.SubElement(attention, 'b')
    att_text.text = "Attention:"
    etree.SubElement(attention, 'br')
    att_mtr = etree.SubElement(attention, 'img', src="{}.attention.png".format(filename_of_report))

    self.attention_file = u"{}.attention.png".format(path_to_report)

    # return the parent context to be used as child context
    return html

  @recursive
  def write_resources(self):
    idx, src, trg, att = self.html_input
>>>>>>> 7ed26ed6
    # Generating attention
    if not any([src is None, trg is None, att is None]):
      attention = etree.SubElement(main_content, 'p')
      att_text = etree.SubElement(attention, 'b')
      att_text.text = "Attention:"
      etree.SubElement(attention, 'br')
      att_mtr = etree.SubElement(attention, 'img', src="{}.attention.png".format(filename_of_report))
      attention_file = "{}.attention.png".format(path_to_report)

      if type(att) == dy.Expression:
        attentions = att.npvalue()
      elif type(att) == list:
        attentions = np.concatenate([x.npvalue() for x in att], axis=1)
      elif type(att) != np.ndarray:
        raise RuntimeError("Illegal type for attentions in translator report: {}".format(type(attentions)))
      plot.plot_attention(src, trg, attentions, file_name = attention_file)

    # return the parent context to be used as child context
    return html
<|MERGE_RESOLUTION|>--- conflicted
+++ resolved
@@ -179,23 +179,6 @@
       p = etree.SubElement(main_content, 'p')
       p.text = u"{}: {}".format(caption, sent)
 
-<<<<<<< HEAD
-=======
-    attention = etree.SubElement(main_content, 'p')
-    att_text = etree.SubElement(attention, 'b')
-    att_text.text = "Attention:"
-    etree.SubElement(attention, 'br')
-    att_mtr = etree.SubElement(attention, 'img', src="{}.attention.png".format(filename_of_report))
-
-    self.attention_file = u"{}.attention.png".format(path_to_report)
-
-    # return the parent context to be used as child context
-    return html
-
-  @recursive
-  def write_resources(self):
-    idx, src, trg, att = self.html_input
->>>>>>> 7ed26ed6
     # Generating attention
     if not any([src is None, trg is None, att is None]):
       attention = etree.SubElement(main_content, 'p')
@@ -203,7 +186,7 @@
       att_text.text = "Attention:"
       etree.SubElement(attention, 'br')
       att_mtr = etree.SubElement(attention, 'img', src="{}.attention.png".format(filename_of_report))
-      attention_file = "{}.attention.png".format(path_to_report)
+      attention_file = u"{}.attention.png".format(path_to_report)
 
       if type(att) == dy.Expression:
         attentions = att.npvalue()
