--- conflicted
+++ resolved
@@ -27,13 +27,10 @@
 from xnmt.search_strategy import BeamSearch, GreedySearch
 from collections import namedtuple
 from xnmt.vocab import Vocab
-<<<<<<< HEAD
 from xnmt.persistence import Ref, Path
-=======
 from xnmt.constants import EPSILON
 
 TranslatorOutput = namedtuple('TranslatorOutput', ['state', 'logsoftmax', 'attention'])
->>>>>>> 5c9b39a4
 
 class Translator(GeneratorModel):
   '''
@@ -104,14 +101,9 @@
   def __init__(self, src_reader, trg_reader, src_embedder=bare(SimpleWordEmbedder),
                encoder=bare(BiLSTMSeqTransducer), attender=bare(MlpAttender),
                trg_embedder=bare(SimpleWordEmbedder), decoder=bare(MlpSoftmaxDecoder),
-<<<<<<< HEAD
-               inference=bare(SimpleInference),
+               inference=bare(SimpleInference), search_strategy=bare(BeamSearch),
                calc_global_fertility=False, global_fertility_weight=None,
                calc_length_difference=False, length_difference_weight=None):
-=======
-               inference=bare(SimpleInference), search_strategy=bare(BeamSearch),
-               calc_global_fertility=False, calc_attention_entropy=False):
->>>>>>> 5c9b39a4
     self.src_reader = src_reader
     self.trg_reader = trg_reader
     self.src_embedder = src_embedder
@@ -186,16 +178,11 @@
       score = best_output.score[0]
       # In case of reporting
       if self.report_path is not None:
-<<<<<<< HEAD
-        src_words = [self.src_reader.vocab[w] for w in sents]
-        trg_words = [self.trg_vocab[w] for w in output_actions.word_ids]
-=======
-        if self.reporting_src_vocab:
-          src_words = [self.reporting_src_vocab[w] for w in sents]
+        if hasattr(self.src_reader, "vocab"):
+          src_words = [self.src_reader.vocab[w] for w in sents]
         else:
           src_words = ['' for w in sents]
         trg_words = [self.trg_vocab[w] for w in output_actions]
->>>>>>> 5c9b39a4
         # Attentions
         attentions = np.concatenate([x.npvalue() for x in attentions], axis=1)
         # Segmentation
@@ -219,7 +206,6 @@
   def global_fertility(self, a):
     return multiply_weight(dy.sum_elems(dy.square(1 - dy.esum(a))), self.global_fertility_weight)
 
-<<<<<<< HEAD
   def length_difference(self, encodings, src_sent):
     mask = encodings.mask
     if mask is None:
@@ -231,24 +217,6 @@
     original_len = dy.inputTensor([src.original_length for src in src_sent], batched=True)
     predicted_len = dy.inputTensor(enc_len, batched=True)
     return dy.abs(original_len - predicted_len)
-=======
-  def attention_entropy(self, a):
-    entropy = []
-    for a_i in a:
-      a_i += EPSILON
-      entropy.append(dy.cmult(a_i, dy.log(a_i)))
-
-    return -dy.sum_elems(dy.esum(entropy))
-
-  def set_reporting_src_vocab(self, src_vocab):
-    """
-    Sets source vocab for reporting purposes.
-    
-    Args:
-      src_vocab (Vocab):
-    """
-    self.reporting_src_vocab = src_vocab
->>>>>>> 5c9b39a4
 
   def output_one_step(self, current_word, current_state):
     if current_word is not None:
