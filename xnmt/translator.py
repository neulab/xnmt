--- conflicted
+++ resolved
@@ -83,23 +83,8 @@
   def __init__(self, src_reader, trg_reader, src_embedder=bare(SimpleWordEmbedder),
                encoder=bare(BiLSTMSeqTransducer), attender=bare(MlpAttender),
                trg_embedder=bare(SimpleWordEmbedder), decoder=bare(MlpSoftmaxDecoder),
-<<<<<<< HEAD
                inference=bare(SimpleInference), calc_global_fertility=False, calc_attention_entropy=False,
                global_fertility_weight=None, attention_entropy_weight=None):
-    '''Constructor.
-
-    :param src_reader: A reader for the source side.
-    :param src_embedder: A word embedder for the input language
-    :param encoder: An encoder to generate encoded inputs
-    :param attender: An attention module
-    :param trg_reader: A reader for the target side.
-    :param trg_embedder: A word embedder for the output language
-    :param decoder: A decoder
-    :param inference: The default inference strategy used for this model
-    '''
-=======
-               inference=bare(SimpleInference), calc_global_fertility=False, calc_attention_entropy=False):
->>>>>>> 8c48b65a
     register_handler(self)
     self.src_reader = src_reader
     self.trg_reader = trg_reader
