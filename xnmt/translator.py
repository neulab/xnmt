--- conflicted
+++ resolved
@@ -2,18 +2,10 @@
 import numpy as np
 import collections
 import itertools
-<<<<<<< HEAD
-from typing import Any, Sequence, Tuple, Union
 from collections import namedtuple
-=======
-import os
 from typing import Any, Optional, Sequence, Tuple, Union
->>>>>>> a2ce074f
-
-# Reporting purposes
-from lxml import etree
+
 from xnmt.settings import settings
-
 from xnmt.attender import Attender, MlpAttender
 from xnmt.batcher import Batch, mark_as_batch, is_batched, Mask
 from xnmt.decoder import Decoder, AutoRegressiveDecoder, AutoRegressiveDecoderState
@@ -107,23 +99,19 @@
 
   @register_xnmt_handler
   @serializable_init
-<<<<<<< HEAD
-  def __init__(self, src_reader: input_reader.InputReader, trg_reader: input_reader.InputReader,
+  def __init__(self,
+               src_reader: input_reader.InputReader,
+               trg_reader: input_reader.InputReader,
                src_embedder: Embedder=bare(SimpleWordEmbedder),
                encoder: transducer.SeqTransducer=bare(BiLSTMSeqTransducer),
                attender: Attender=bare(MlpAttender),
-               trg_embedder: Embedder=bare(SimpleWordEmbedder), decoder: Decoder=bare(AutoRegressiveDecoder),
-               inference: AutoRegressiveInference=bare(AutoRegressiveInference),
+               trg_embedder: Embedder=bare(SimpleWordEmbedder),
+               decoder: Decoder=bare(AutoRegressiveDecoder),
+               inference: xnmt.inference.AutoRegressiveInference=bare(xnmt.inference.AutoRegressiveInference),
                search_strategy:SearchStrategy=bare(BeamSearch),
                compute_report:bool = Ref("exp_global.compute_report", default=False),
-               calc_global_fertility:bool=False, calc_attention_entropy:bool=False):
-=======
-  def __init__(self, src_reader, trg_reader, src_embedder=bare(SimpleWordEmbedder),
-               encoder=bare(BiLSTMSeqTransducer), attender=bare(MlpAttender),
-               trg_embedder=bare(SimpleWordEmbedder), decoder=bare(AutoRegressiveDecoder),
-               inference=bare(xnmt.inference.AutoRegressiveInference), search_strategy=bare(BeamSearch),
-               calc_global_fertility=False, calc_attention_entropy=False):
->>>>>>> a2ce074f
+               calc_global_fertility:bool=False,
+               calc_attention_entropy:bool=False):
     super().__init__(src_reader=src_reader, trg_reader=trg_reader)
     self.src_embedder = src_embedder
     self.encoder = encoder
@@ -185,54 +173,14 @@
     return dec_state, word_loss
 
   def generate(self, src: Batch, idx: Sequence[int], search_strategy: SearchStrategy, forced_trg_ids: Batch=None):
-<<<<<<< HEAD
-    assert len(src) == len(idx), f"src: {len(src)}, idx: {len(idx)}"
-=======
     if src.batch_size()!=1:
       raise NotImplementedError("batched decoding not implemented for DefaultTranslator. "
                                 "Specify inference batcher with batch size 1.")
     assert src.batch_size() == len(idx), f"src: {src.batch_size()}, idx: {len(idx)}"
->>>>>>> a2ce074f
     # Generating outputs
     self.start_sent(src)
     outputs = []
     cur_forced_trg = None
-<<<<<<< HEAD
-    for sent_i, sent in enumerate(src):
-      sent_mask = None
-      if src.mask: sent_mask = Mask(np_arr=src.mask.np_arr[sent_i:sent_i+1])
-      sent_batch = mark_as_batch([sent], mask=sent_mask)
-      initial_state = self._encode_src(sent_batch)
-      if forced_trg_ids: cur_forced_trg = forced_trg_ids[sent_i]
-      search_outputs = search_strategy.generate_output(self, initial_state,
-                                                       src_length=[len(sent)],
-                                                       forced_trg_ids=cur_forced_trg)
-      sorted_outputs = sorted(search_outputs, key=lambda x: x.score[0], reverse=True)
-      assert len(sorted_outputs) >= 1
-      current_outputs = []
-      for curr_output in sorted_outputs:
-        output_actions = [x for x in curr_output.word_ids[0]]
-        attentions = [x for x in curr_output.attentions[0]]
-        score = curr_output.score[0]
-        if len(sorted_outputs) == 1:
-          current_outputs.append(TextOutput(actions=output_actions,
-                                            vocab=getattr(self.trg_reader, "vocab", None),
-                                            score=score))
-        else:
-          current_outputs.append(NbestOutput(TextOutput(actions=output_actions,
-                                                        vocab=self.trg_vocab if hasattr(self, "trg_vocab") else None,
-                                                        score=score),
-                                     nbest_id=idx[sent_i]))
-      outputs += current_outputs
-      if self.compute_report:
-        attentions = np.concatenate([x.npvalue() for x in attentions], axis=1)
-        self.add_sent_for_report({"idx": idx[sent_i],
-                                  "attentions": attentions,
-                                  "src": sent,
-                                  "src_vocab": getattr(self.src_reader, "vocab", None),
-                                  "trg_vocab": getattr(self.trg_reader, "vocab", None),
-                                  "output": current_outputs[0]})
-=======
     sent = src[0]
     sent_mask = None
     if src.mask: sent_mask = Mask(np_arr=src.mask.np_arr[0:1])
@@ -250,36 +198,22 @@
       score = curr_output.score[0]
       if len(sorted_outputs) == 1:
         outputs.append(TextOutput(actions=output_actions,
-                                  vocab=self.trg_vocab if hasattr(self, "trg_vocab") else None,
+                                  vocab=getattr(self.trg_reader, "vocab", None),
                                   score=score))
       else:
         outputs.append(NbestOutput(TextOutput(actions=output_actions,
-                                              vocab=self.trg_vocab if hasattr(self, "trg_vocab") else None,
+                                              vocab=getattr(self.trg_reader, "vocab", None),
                                               score=score),
                                    nbest_id=idx[0]))
-
-    # In case of reporting
-    if self.report_path is not None:
-      if self.reporting_src_vocab:
-        src_words = [self.reporting_src_vocab[w] for w in sent]
-      else:
-        src_words = ['' for w in sent]
-      trg_words = [self.trg_vocab[w] for w in output_actions]
-      # Attentions
+    if self.compute_report:
       attentions = np.concatenate([x.npvalue() for x in attentions], axis=1)
-      # Segmentation
-      segment = self.get_report_resource("segmentation")
-      if segment is not None:
-        segment = [int(x[0]) for x in segment]
-        src_inp = [x[0] for x in self.encoder.apply_segmentation(src_words, segment)]
-      else:
-        src_inp = src_words
-      # Other Resources
-      self.set_report_input(idx[0], src_inp, trg_words, attentions)
-      self.set_report_resource("src_words", src_words)
-      self.set_report_path('{}.{}'.format(self.report_path, str(idx[0])))
-      self.generate_report(self.report_type)
->>>>>>> a2ce074f
+      self.add_sent_for_report({"idx": idx[0],
+                                "attentions": attentions,
+                                "src": sent,
+                                "src_vocab": getattr(self.src_reader, "vocab", None),
+                                "trg_vocab": getattr(self.trg_reader, "vocab", None),
+                                "output": outputs[0]})
+
     return outputs
 
   def generate_one_step(self, current_word: Any, current_state: AutoRegressiveDecoderState) -> TranslatorOutput:
@@ -308,12 +242,7 @@
     return -dy.sum_elems(dy.esum(entropy))
 
 
-<<<<<<< HEAD
-class TransformerTranslator(AutoRegressiveTranslator, Serializable, Reportable, EventTrigger):
-=======
-  
 class TransformerTranslator(AutoRegressiveTranslator, Serializable, Reportable, model_base.EventTrigger):
->>>>>>> a2ce074f
   """
   A translator based on the transformer model.
 
