import dynet as dy
import numpy as np

from xnmt import attender, batcher, embedder, events, inference, input_reader, loss, lstm, model_base, output, \
  reports, scorer, transducer, transform, vocab
from xnmt.persistence import serializable_init, Serializable, bare

class SeqLabeler(model_base.GeneratorModel, Serializable, reports.Reportable, model_base.EventTrigger):
  """
  A default translator based on attentional sequence-to-sequence models.

  Args:
<<<<<<< HEAD
    src_reader: A reader for the source side.
    trg_reader: A reader for the target side.
    src_embedder: A word embedder for the input language
    encoder: An encoder to generate encoded inputs
    transform: transformation layer before output
    scorer: output scorer
    inference: The inference method used for this model
    auto_cut_pad: If ``True``, cut or pad target sequences so the match the length of the encoded inputs.
                  If ``False``, an error is thrown if there is a length mismatch.
=======
    src_reader (InputReader): A reader for the source side.
    trg_reader (InputReader): A reader for the target side.
    src_embedder (Embedder): A word embedder for the input language
    encoder (Transducer): An encoder to generate encoded inputs
    transform (Transform): A transform to be applied before making predictions
    scorer (Scorer): The class to actually make predictions
    inference (inference.IndependentOutputInference): The inference method used for this model
>>>>>>> 709186b8
  """

  yaml_tag = '!SeqLabeler'

  @events.register_xnmt_handler
  @serializable_init
  def __init__(self,
               src_reader:input_reader.InputReader,
               trg_reader:input_reader.InputReader,
               src_embedder:embedder.Embedder=bare(embedder.SimpleWordEmbedder),
               encoder:transducer.SeqTransducer=bare(lstm.BiLSTMSeqTransducer),
               transform:transform.Transform=bare(transform.NonLinear),
               scorer:scorer.Scorer=bare(scorer.Softmax),
               inference:inference.Inference=bare(inference.IndependentOutputInference),
               auto_cut_pad:bool=False):
    super().__init__(src_reader=src_reader, trg_reader=trg_reader)
    self.src_embedder = src_embedder
    self.encoder = encoder
    self.attender = attender
    self.transform = transform
    self.scorer = scorer
    self.inference = inference
    self.auto_cut_pad = auto_cut_pad

  def shared_params(self):
    return [{".src_embedder.emb_dim", ".encoder.input_dim"},]

  def get_primary_loss(self):
    return "mle"

  def _encode_src(self, src):
    self.start_sent(src)
    embeddings = self.src_embedder.embed_sent(src)
    encodings = self.encoder.transduce(embeddings)
    encodings_tensor = encodings.as_tensor()
    ((hidden_dim, seq_len), batch_size) = encodings.dim()
    encoding_reshaped = dy.reshape(encodings_tensor, (hidden_dim,), batch_size=batch_size * seq_len)
    outputs = self.transform(encoding_reshaped)
    return batch_size, encodings, outputs, seq_len

  def calc_loss(self, src, trg, loss_calculator):
    assert batcher.is_batched(src) and batcher.is_batched(trg)
    batch_size, encodings, outputs, seq_len = self._encode_src(src)

    if len(trg[0]) != seq_len:
      if self.auto_cut_pad:
        trg = self._cut_or_pad_targets(seq_len, trg)
      else:
        raise ValueError(f"src/trg length do not match: {seq_len} != {len(trg[0])}")

    ref_action = np.asarray([sent.words for sent in trg]).reshape((seq_len * batch_size,))
    loss_expr_perstep = dy.pickneglogsoftmax_batch(outputs, ref_action)
    loss_expr_perstep = dy.reshape(loss_expr_perstep, (seq_len,), batch_size=batch_size)
    if trg.mask:
      loss_expr_perstep = dy.cmult(loss_expr_perstep, dy.inputTensor(1.0-trg.mask.np_arr.T, batched=True))
    loss_expr = dy.sum_elems(loss_expr_perstep)

    model_loss = loss.FactoredLossExpr()
    model_loss.add_loss("mle", loss_expr)

    return model_loss

  def _cut_or_pad_targets(self, seq_len, trg):
    old_mask = trg.mask
    if len(trg[0]) > seq_len:
      trunc_len = len(trg[0]) - seq_len
      trg = batcher.mark_as_batch([trg_sent.get_truncated_sent(trunc_len=trunc_len) for trg_sent in trg])
      if old_mask:
        trg.mask = batcher.Mask(np_arr=old_mask.np_arr[:, :-trunc_len])
    else:
      pad_len = seq_len - len(trg[0])
      trg = batcher.mark_as_batch([trg_sent.get_padded_sent(token=vocab.Vocab.ES, pad_len=pad_len) for trg_sent in trg])
      if old_mask:
        trg.mask = np.pad(old_mask.np_arr, pad_width=((0, 0), (0, pad_len)), mode="constant", constant_values=1)
    return trg

  def generate(self, src, idx, forced_trg_ids=None, normalize_scores = False):
    if not batcher.is_batched(src):
      src = batcher.mark_as_batch([src])
      if forced_trg_ids:
        forced_trg_ids = batcher.mark_as_batch([forced_trg_ids])
    assert len(src) == 1, "batch size > 1 not properly tested"

    batch_size, encodings, outputs, seq_len = self._encode_src(src)
    score_expr = self.scorer.calc_log_softmax(outputs) if normalize_scores else self.scorer.calc_scores(outputs)
    scores = score_expr.npvalue() # vocab_size x seq_len

    if forced_trg_ids:
      output_actions = forced_trg_ids
    else:
      output_actions = [np.argmax(scores[:, j]) for j in range(seq_len)]
    score = np.sum([scores[output_actions[j], j] for j in range(seq_len)])

    outputs = [output.TextOutput(actions=output_actions,
                      vocab=self.trg_vocab if hasattr(self, "trg_vocab") else None,
                      score=score)]

    return outputs

  def set_trg_vocab(self, trg_vocab=None):
    """
    Set target vocab for generating outputs. If not specified, word IDs are generated instead.

    Args:
      trg_vocab (vocab.Vocab): target vocab, or None to generate word IDs
    """
    self.trg_vocab = trg_vocab<|MERGE_RESOLUTION|>--- conflicted
+++ resolved
@@ -10,25 +10,15 @@
   A default translator based on attentional sequence-to-sequence models.
 
   Args:
-<<<<<<< HEAD
     src_reader: A reader for the source side.
     trg_reader: A reader for the target side.
     src_embedder: A word embedder for the input language
     encoder: An encoder to generate encoded inputs
-    transform: transformation layer before output
-    scorer: output scorer
+    transform: A transform to be applied before making predictions
+    scorer: The class to actually make predictions
     inference: The inference method used for this model
     auto_cut_pad: If ``True``, cut or pad target sequences so the match the length of the encoded inputs.
                   If ``False``, an error is thrown if there is a length mismatch.
-=======
-    src_reader (InputReader): A reader for the source side.
-    trg_reader (InputReader): A reader for the target side.
-    src_embedder (Embedder): A word embedder for the input language
-    encoder (Transducer): An encoder to generate encoded inputs
-    transform (Transform): A transform to be applied before making predictions
-    scorer (Scorer): The class to actually make predictions
-    inference (inference.IndependentOutputInference): The inference method used for this model
->>>>>>> 709186b8
   """
 
   yaml_tag = '!SeqLabeler'
