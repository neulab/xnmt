--- conflicted
+++ resolved
@@ -129,11 +129,7 @@
     else:
       with utils.ReportOnException({"src": src_batch, "graph": utils.print_cg_conditional}):
         tt.reset_graph()
-<<<<<<< HEAD
         with torch.no_grad() if xnmt.backend_torch else utils.dummy_context_mgr():
-=======
-        with torch.no_grad() if xnmt.backend_torch else contextlib.nullcontext():
->>>>>>> b8e2c33c
           outputs = self.generate_one(generator, src_batch)
         if self.reporter: self._create_sent_report()
         for i in range(len(outputs)):
