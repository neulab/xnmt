import logging
logger = logging.getLogger('xnmt')
import io
import six
import numpy
import dynet as dy

from enum import Enum
from xml.sax.saxutils import escape, unescape
from lxml import etree
from scipy.stats import poisson

import xnmt.linear as linear
import xnmt.expression_sequence as expression_sequence

from xnmt.batcher import Mask
from xnmt.serialize.tree_tools import Ref, Path
from xnmt.events import register_handler, handle_xnmt_event
from xnmt.reports import Reportable
from xnmt.serialize.serializable import Serializable
from xnmt.transducer import SeqTransducer, FinalTransducerState
from xnmt.loss import LossBuilder
from xnmt.segmenting_composer import TailWordSegmentTransformer, WordOnlySegmentTransformer
from xnmt.hyper_parameters import GeometricSequence

EPS = 1e-10

class SegmentingSeqTransducer(SeqTransducer, Serializable, Reportable):
  yaml_tag = u'!SegmentingSeqTransducer'

<<<<<<< HEAD
  def __init__(self, exp_global=Ref(Path("exp_global")), embed_encoder=None, segment_transducer=None, learn_segmentation=True,
               reinforcement_param=None, length_prior=3.5, learn_delete=False,
               length_prior_alpha=1.0, use_baseline=True, segmentation_warmup_counter=None):
    register_handler(self)
    model = exp_global.dynet_param_collection.param_col
=======
  def __init__(self, exp_global=Ref(Path("exp_global")),
               ## COMPONENTS
               embed_encoder=None, segment_composer=None, final_transducer=None,
               ## OPTIONS
               length_prior=3.3,
               length_prior_alpha=None, # GeometricSequence
               epsilon_greedy=None,     # GeometricSequence
               reinforce_scale=None,    # GeometricSequence
               confidence_penalty=None, # SegmentationConfidencePenalty
               # For segmentation warmup (Always use the poisson prior)
               segmentation_warmup=0,
               ## FLAGS
               learn_delete       = False,
               use_baseline       = True,
               z_normalization    = True,
               learn_segmentation = True,
               compose_char       = False,
               log_reward         = True,
               debug=False,
               print_sample=False):
    register_handler(self)
    model = exp_global.dynet_param_collection.param_col
    # Sanity check
    assert embed_encoder is not None
    assert segment_composer is not None
    assert final_transducer is not None
>>>>>>> ac96499d
    # The Embed Encoder transduces the embedding vectors to a sequence of vector
    self.embed_encoder = embed_encoder
    if not hasattr(embed_encoder, "hidden_dim"):
      embed_encoder_dim = yaml_context.default_layer_dim
    else:
      embed_encoder_dim = embed_encoder.hidden_dim
    # The Segment transducer produced word embeddings based on sequence of character embeddings
    self.segment_composer = segment_composer
    # The final transducer
    self.final_transducer = final_transducer
    # Decision layer of segmentation
    self.segment_transform = linear.Linear(input_dim  = embed_encoder_dim,
                                           output_dim = 3 if learn_delete else 2,
                                           model=model)
    # The baseline linear regression model
    self.baseline = linear.Linear(input_dim = embed_encoder_dim,
                                  output_dim = 1,
                                  model = model)
    # Flags
    self.use_baseline = use_baseline
    self.learn_segmentation = learn_segmentation
    self.learn_delete = learn_delete
    self.z_normalization = z_normalization
    self.debug = debug
    self.compose_char = compose_char
    self.print_sample = print_sample
    self.log_reward = log_reward
    # Fixed Parameters
    self.length_prior = length_prior
    self.segmentation_warmup = segmentation_warmup
    # Variable Parameters
    self.length_prior_alpha = length_prior_alpha
    self.lmbd = reinforce_scale
    self.eps = epsilon_greedy
    self.confidence_penalty = confidence_penalty
    # States of the object
    self.train = False

  def __call__(self, embed_sent):
    batch_size = embed_sent[0].dim()[1]
    # Softmax + segment decision
    encodings = self.embed_encoder(embed_sent)
    enc_mask = encodings.mask
    segment_decisions, segment_logsoftmaxes = self.sample_segmentation(encodings, batch_size)
    # Some checks
    assert len(encodings) == len(segment_decisions), \
           "Encoding={}, segment={}".format(len(encodings), len(segment_decisions))
    # Buffer for output
    buffers = [[] for _ in range(batch_size)]
    outputs = [[] for _ in range(batch_size)]
    last_segment = [-1 for _ in range(batch_size)]
    length_prior = [0 for _ in range(batch_size)]
    length_prior_enabled = self.length_prior_alpha is not None and self.length_prior_alpha.value() > 0
    self.segment_composer.set_input_size(batch_size, len(encodings))
    # input
    enc_inp = encodings if not self.compose_char else embed_sent
    # Loop through all the frames (word / item) in input.
    for j, (encoding, segment_decision) in enumerate(zip(encodings, segment_decisions)):
      # For each decision in the batch
      for i, decision in enumerate(segment_decision):
        # If segment for this particular input
        decision = int(decision)
        if decision == SegmentingAction.DELETE.value or \
           (enc_mask is not None and enc_mask.np_arr[i][j] == 1):
          continue
        # Get the particular encoding for that batch item
        enc_i = dy.pick_batch_elem(encoding, i)
        # Append the encoding for this item to the buffer
        buffers[i].append(enc_i)
        if decision == SegmentingAction.SEGMENT.value:
          # Special case for TailWordSegmentTransformer only
          words = None
          vocab = self.src_sent[i].vocab
          words = self.src_sent[i].words[last_segment[i]+1:j+1]
          if vocab is not None:
            words = "".join(w for w in [vocab[c] for c in words if c != vocab.unk_token])
          else:
            words = tuple(words)
          # Reducing the [expression] -> expression
          expr_seq = expression_sequence.ExpressionSequence(expr_list=buffers[i])
          transduce_output = self.segment_composer.transduce(expr_seq, words)
          outputs[i].append(transduce_output)
          buffers[i] = []
          # Calculate length prior
          if length_prior_enabled:
            length_prior[i] += numpy.log(poisson.pmf(j-last_segment[i], self.length_prior))
            last_segment[i] = j
        # Notify the segment transducer to process the next decision
        self.segment_composer.next_item()
    # Padding
    outputs, masks = self.pad(outputs)
    self.segment_decisions = segment_decisions
    self.segment_logsoftmaxes = segment_logsoftmaxes
    self.enc_mask = enc_mask
    # Packing output together
    if self.learn_segmentation:
      self.segment_length_prior = dy.inputTensor(length_prior, batched=True)
      if self.use_baseline:
        self.bs = [self.baseline(dy.nobackprop(enc)) for enc in encodings]
    if not self.train:
      # Rewrite segmentation
      self.set_report_resource("segmentation", self.segment_decisions)
      self.set_report_input(segment_decisions)
    # Return the encoded batch by the size of [(encode,segment)] * batch_size
    return self.final_transducer(expression_sequence.ExpressionSequence(expr_tensor=outputs, mask=masks))

  @handle_xnmt_event
  def on_start_sent(self, src=None):
    self.src_sent = src
    self.segment_length_prior = None
    self.segment_decisions = None
    self.segment_logsoftmaxes = None
    self.bs = None

  def pad(self, outputs):
    # Padding
    max_col = max(len(xs) for xs in outputs)
    P0 = dy.vecInput(outputs[0][0].dim()[0][0])
    masks = numpy.zeros((len(outputs), max_col), dtype=int)
    ret = []
    modified = False
    for xs, mask in zip(outputs, masks):
      deficit = max_col - len(xs)
      if deficit > 0:
        xs.extend([P0 for _ in range(deficit)])
        mask[-deficit:] = 1
        modified = True
      ret.append(dy.concatenate_cols(xs))
    mask = Mask(masks) if modified else None
    return dy.concatenate_to_batch(ret), mask

  def sample_segmentation(self, encodings, batch_size):
    lmbd = self.lmbd.value() if self.lmbd is not None else 0
    eps = self.eps.value() if self.eps is not None else None
    segment_logsoftmaxes = [dy.log_softmax(self.segment_transform(fb)) for fb in encodings]
    # Flags
    is_presegment_provided = len(self.src_sent) != 0 and hasattr(self.src_sent[0], "annotation")
    is_warmup = lmbd == 0 or self.is_segmentation_warmup()
    is_epsgreedy_triggered = eps is not None and numpy.random.random() <= eps
    # Sample based on the criterion
    if self.learn_segmentation and not is_warmup and not self.train:
      # During testing always sample from softmax if it is not warmup
      segment_decisions = self.sample_from_softmax(encodings, batch_size, segment_logsoftmaxes)
    elif is_presegment_provided:
      segment_decisions = self.sample_from_prior(encodings, batch_size)
    elif is_warmup or is_epsgreedy_triggered:
      segment_decisions = self.sample_from_poisson(encodings, batch_size)
    else:
      segment_decisions = self.sample_from_softmax(encodings, batch_size, segment_logsoftmaxes)
    segment_decisions = segment_decisions.transpose()
    # The last segment decision of an active components should be equal to 1
    if encodings.mask is not None:
      src = self.src_sent
      mask = [numpy.nonzero(m)[0] for m in encodings.mask.np_arr.transpose()]
      assert len(segment_decisions) == len(mask), \
             "Len(seg)={}, Len(mask)={}".format(len(segment_decisions), len(mask))
      for i in range(len(segment_decisions)):
        if len(mask[i]) != 0:
          segment_decisions[i-1][mask[i]] = 1
    segment_decisions[-1][:] = 1

    return segment_decisions, segment_logsoftmaxes

  # Sample from prior segmentation
  def sample_from_prior(self, encodings, batch_size):
    self.print_debug("sample_from_prior")
    segment_decisions = numpy.zeros((batch_size, len(encodings)), dtype=int)
    for segment_decision, sent in zip(segment_decisions, self.src_sent):
      segment_decision[sent.annotation["segment"]] = 1
    return segment_decisions

  # Sample from poisson prior
  def sample_from_poisson(self, encodings, batch_size):
    self.print_debug("sample_from_poisson")
    randoms = numpy.random.poisson(lam=self.length_prior, size=batch_size*len(encodings))
    segment_decisions = numpy.zeros((batch_size, len(encodings)), dtype=int)
    idx = 0
    # Filling up the segmentation matrix based on the poisson distribution
    for decision in segment_decisions:
      current = randoms[idx]
      while current < len(decision):
        decision[current] = 1
        idx += 1
        current += randoms[idx]
      decision[-1] = 1
    return segment_decisions

  # Sample from the softmax
  def sample_from_softmax(self, encodings, batch_size, segment_logsoftmaxes):
    # Sample from the softmax
    if self.train:
      self.print_debug("sample_from_softmax")
      segment_decisions = [log_softmax.tensor_value().categorical_sample_log_prob().as_numpy()[0]
                           for log_softmax in segment_logsoftmaxes]
      if batch_size == 1:
        segment_decisions = [numpy.array([x]) for x in segment_decisions]
    else:
      self.print_debug("argmax(softmax)")
      segment_decisions = [log_softmax.tensor_value().argmax().as_numpy().transpose()
                           for log_softmax in segment_logsoftmaxes]
    ret = numpy.stack(segment_decisions, 1)
    # Handling dynet argmax() inconsistency (it returns a lesser dimension for output of size 1)
    if len(ret.shape) == 3:
      ret = numpy.squeeze(ret, axis=2)
    return ret

  # Indicates warmup time. So we shouldn't sample from softmax
  def is_segmentation_warmup(self):
    return self.segmentation_warmup_counter <= self.segmentation_warmup

  @handle_xnmt_event
  def on_set_train(self, train):
    self.train = train
#
  def get_final_states(self):
    if hasattr(self.final_transducer, "get_final_states"):
      return self.final_transducer.get_final_states()
    else:
      return self.embed_encoder.get_final_states()

  @handle_xnmt_event
<<<<<<< HEAD
  def on_new_epoch(self, training_regimen, num_sents):
    self.lmbd.grow_param(self.warmup_counter)
    self.warmup_counter += 1
    lmbd = self.lmbd.get_value(self.warmup_counter)
    if lmbd > 0.0:
      logger.info(f"Now Lambda: {lmbd}")
=======
  def on_new_epoch(self, training_task, *args, **kwargs):
    self.segmentation_warmup_counter = training_task.training_state.epoch_num
    name = ["Epsilon Greedy Prob", "Reinforce Loss Weight", "Confidence Penalty Weight", "Length Prior Weight",
            "Epoch Counter"]
    param = [self.eps, self.lmbd, self.confidence_penalty, self.length_prior_alpha, self.segmentation_warmup_counter]
    for n, p in zip(name, param):
      if p is not None:
        print(n + ":", str(p))
>>>>>>> ac96499d

  @handle_xnmt_event
  def on_calc_additional_loss(self, translator_loss):
    if not self.learn_segmentation or self.segment_decisions is None:
      return None
    reward = -translator_loss["mle"]
    if not self.log_reward:
      reward = dy.exp(reward)
    reward = dy.nobackprop(reward)

    # Make sure that reward is not scalar, but rather based on the each batch item
    assert reward.dim()[1] == len(self.src_sent)
    # Mask
    enc_mask = self.enc_mask.get_active_one_mask().transpose() if self.enc_mask is not None else None
    # Compose the lose
    ret = LossBuilder()
    ## Length prior
    alpha = self.length_prior_alpha.value() if self.length_prior_alpha is not None else 0
    if alpha > 0:
      reward += self.segment_length_prior * alpha
    # reward z-score normalization
    if self.z_normalization:
      reward = dy.cdiv(reward-dy.mean_batches(reward), dy.std_batches(reward) + EPS)
    ## Baseline Loss
    if self.use_baseline:
      baseline_loss = []
      for i, baseline in enumerate(self.bs):
        loss = dy.squared_distance(reward, baseline)
        if enc_mask is not None:
          loss = dy.cmult(dy.inputTensor(enc_mask[i], batched=True), loss)
        baseline_loss.append(loss)

      ret.add_loss("Baseline", dy.esum(baseline_loss))

    if self.print_sample:
      print(dy.exp(self.segment_logsoftmaxes[i]).npvalue().transpose()[0])
    ## Reinforce Loss
    lmbd = self.lmbd.value()
    if lmbd > 0.0:
      reinforce_loss = []
      # Calculating the loss of the baseline and reinforce
      for i in range(len(self.segment_decisions)):
        ll = dy.pick_batch(self.segment_logsoftmaxes[i], self.segment_decisions[i])
        if self.use_baseline:
          r_i = reward - dy.nobackprop(self.bs[i])
        else:
          r_i = reward
        if enc_mask is not None:
          ll = dy.cmult(dy.inputTensor(enc_mask[i], batched=True), ll)
        reinforce_loss.append(r_i * -ll)
      loss = dy.esum(reinforce_loss) * lmbd
      ret.add_loss("Reinforce", loss)
    if self.confidence_penalty:
      ls_loss = self.confidence_penalty(self.segment_logsoftmaxes, enc_mask)
      ret.add_loss("Confidence Penalty", ls_loss)
    # Total Loss
    return ret

  @handle_xnmt_event
  def on_html_report(self, context):
    segment_decision = self.get_report_input()[0]
    segment_decision = [int(x[0]) for x in segment_decision]
    src_words = [escape(x) for x in self.get_report_resource("src_words")]
    main_content = context.xpath("//body/div[@name='main_content']")[0]
    # construct the sub element from string
    segmented = self.apply_segmentation(src_words, segment_decision)
    segmented = [(x if not delete else ("<font color='red'><del>" + x + "</del></font>")) for x, delete in segmented]
    if len(segmented) > 0:
      segment_html = "<p>Segmentation: " + ", ".join(segmented) + "</p>"
      main_content.insert(2, etree.fromstring(segment_html))

    return context

  @handle_xnmt_event
  def on_file_report(self):
    segment_decision = self.get_report_input()[0]
    segment_decision = [int(x[0]) for x in segment_decision]
    src_words = self.get_report_resource("src_words")
    segmented = self.apply_segmentation(src_words, segment_decision)
    segmented = [x for x, delete in segmented]
    logsoftmaxes = [x.npvalue() for x in self.segment_logsoftmaxes]

    with io.open(self.get_report_path() + ".segment", encoding='utf-8', mode='w') as segmentation_file:
      if len(segmented) > 0:
        print(" ".join(segmented), file=segmentation_file)

    if self.learn_segmentation:
      with io.open(self.get_report_path() + ".segdecision", encoding='utf-8', mode='w') as segmentation_file:
        for softmax in logsoftmaxes:
          print(" ".join(["%.5f" % f for f in numpy.exp(softmax)]), file=segmentation_file)

      with io.open(self.get_report_path() + ".segprob", encoding='utf-8', mode='w') as segmentation_file:
        logprob = 0
        for logsoftmax, decision in zip(logsoftmaxes, segment_decision):
          logprob += logsoftmax[decision]
        print(logprob, file=segmentation_file)

  def apply_segmentation(self, words, segmentation):
    assert(len(words) == len(segmentation))
    segmented = []
    temp = ""
    for decision, word in zip(segmentation, words):
      if decision == SegmentingAction.READ.value:
        temp += word
      elif decision == SegmentingAction.SEGMENT.value:
        temp += word
        segmented.append((temp, False))
        temp = ""
      else: # Case: DELETE
        if temp: segmented.append((temp, False))
        segmented.append((word, True))
        temp = ""
    if temp: segmented.append((temp, False))
    return segmented

  #### DEBUG
  def print_debug(self, *args, **kwargs):
    if self.debug:
      print(*args, **kwargs)

  def print_debug_once(self, *args, **kwargs):
    if not hasattr(self, "_debug_lock"):
      self._debug_lock = True
      self.print_debug(*args, **kwargs)

  def print_debug_unlock(self):
    if hasattr(self, "_debug_lock"):
      delattr(self, "_debug_lock")

class SegmentingAction(Enum):
  """
  The enumeration of possible action.
  """
  READ = 0
  SEGMENT = 1
  DELETE = 2

class SegmentationConfidencePenalty(Serializable):
  ''' https://arxiv.org/pdf/1701.06548.pdf
      strength: the beta value
  '''
  yaml_tag = u"!SegmentationConfidencePenalty"

  def __init__(self, strength):
    self.strength = strength
    if strength.value() < 0:
      raise RuntimeError("Strength of label smoothing parameter should be >= 0")

  def __call__(self, logsoftmaxes, mask):
    strength = self.strength.value()
    if strength == 0:
      return 0
    neg_entropy = []
    for i, logsoftmax in enumerate(logsoftmaxes):
      loss = dy.cmult(dy.exp(logsoftmax), logsoftmax)
      if mask is not None:
        loss = dy.cmult(dy.inputTensor(mask[i], batched=True), loss)
      neg_entropy.append(loss)

    return strength * dy.sum_elems(dy.esum(neg_entropy))

  def value(self):
    return self.strength.value()

  def __str__(self):
    return str(self.strength.value())

  def __repr__(self):
    return repr(self.strength.value())
<|MERGE_RESOLUTION|>--- conflicted
+++ resolved
@@ -28,13 +28,6 @@
 class SegmentingSeqTransducer(SeqTransducer, Serializable, Reportable):
   yaml_tag = u'!SegmentingSeqTransducer'
 
-<<<<<<< HEAD
-  def __init__(self, exp_global=Ref(Path("exp_global")), embed_encoder=None, segment_transducer=None, learn_segmentation=True,
-               reinforcement_param=None, length_prior=3.5, learn_delete=False,
-               length_prior_alpha=1.0, use_baseline=True, segmentation_warmup_counter=None):
-    register_handler(self)
-    model = exp_global.dynet_param_collection.param_col
-=======
   def __init__(self, exp_global=Ref(Path("exp_global")),
                ## COMPONENTS
                embed_encoder=None, segment_composer=None, final_transducer=None,
@@ -61,7 +54,6 @@
     assert embed_encoder is not None
     assert segment_composer is not None
     assert final_transducer is not None
->>>>>>> ac96499d
     # The Embed Encoder transduces the embedding vectors to a sequence of vector
     self.embed_encoder = embed_encoder
     if not hasattr(embed_encoder, "hidden_dim"):
@@ -283,14 +275,6 @@
       return self.embed_encoder.get_final_states()
 
   @handle_xnmt_event
-<<<<<<< HEAD
-  def on_new_epoch(self, training_regimen, num_sents):
-    self.lmbd.grow_param(self.warmup_counter)
-    self.warmup_counter += 1
-    lmbd = self.lmbd.get_value(self.warmup_counter)
-    if lmbd > 0.0:
-      logger.info(f"Now Lambda: {lmbd}")
-=======
   def on_new_epoch(self, training_task, *args, **kwargs):
     self.segmentation_warmup_counter = training_task.training_state.epoch_num
     name = ["Epsilon Greedy Prob", "Reinforce Loss Weight", "Confidence Penalty Weight", "Length Prior Weight",
@@ -299,7 +283,6 @@
     for n, p in zip(name, param):
       if p is not None:
         print(n + ":", str(p))
->>>>>>> ac96499d
 
   @handle_xnmt_event
   def on_calc_additional_loss(self, translator_loss):
@@ -416,6 +399,7 @@
     return segmented
 
   #### DEBUG
+  # TODO: this should use logger.debug() instead of print()
   def print_debug(self, *args, **kwargs):
     if self.debug:
       print(*args, **kwargs)
