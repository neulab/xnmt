--- conflicted
+++ resolved
@@ -67,18 +67,6 @@
     self.segment_transform = linear.Linear(input_dim  = embed_encoder.hidden_dim,
                                            output_dim = 3 if learn_delete else 2,
                                            model=model)
-<<<<<<< HEAD
-
-    # Whether to learn segmentation or not
-    self.learn_segmentation = learn_segmentation
-    # Whether to learn deletion or not
-    self.learn_delete = learn_delete
-    # Other Parameters
-    self.P0 = model.add_parameters(segment_transducer.encoder.hidden_dim)
-    self.length_prior = length_prior
-    self.lmbd = reinforcement_param
-
-=======
 
     # Whether to learn segmentation or not
     self.learn_segmentation = learn_segmentation
@@ -88,7 +76,6 @@
     self.length_prior = length_prior
     self.lmbd = reinforcement_param
 
->>>>>>> b4f82e97
     # States of the object
     self.train = True
     self.warmup_counter = 0
@@ -164,11 +151,7 @@
         self.segment_transducer.next_item()
     # Padding
     max_col = max(len(xs) for xs in outputs)
-<<<<<<< HEAD
-    P0 = dy.parameter(self.P0)
-=======
     P0 = dy.vecInput(self.segment_transducer.encoder.hidden_dim)
->>>>>>> b4f82e97
     def pad(xs):
       deficit = max_col - len(xs)
       if deficit > 0:
