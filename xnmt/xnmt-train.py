--- conflicted
+++ resolved
@@ -1,4 +1,6 @@
 # coding: utf-8
+from __future__ import division
+
 import argparse
 import math
 import sys
@@ -15,11 +17,102 @@
 This will be the main class to perform training.
 '''
 
-<<<<<<< HEAD
-def train(train_source, train_target, dev_source, dev_target, eval_every, minibatch_size=None, run_for_epochs=None,
-          encoder_builder=BiLSTMEncoder, encoder_layers=2, decoder_layers=2):
+
+def xnmt_train(args, run_for_epochs=None, encoder_builder=BiLSTMEncoder, encoder_layers=2,
+               decoder_builder=dy.LSTMBuilder, decoder_layers=2):
   dy.renew_cg()
-=======
+
+  model = dy.Model()
+  trainer = dy.SimpleSGDTrainer(model)
+
+  # Create the model serializer
+  model_serializer = JSONSerializer()
+
+  # Read in training and dev corpora
+  input_reader = PlainTextReader()
+  output_reader = PlainTextReader()
+
+  train_corpus_source = input_reader.read_file(args.train_source)
+  train_corpus_target = output_reader.read_file(args.train_target)
+  assert len(train_corpus_source) == len(train_corpus_target)
+  total_train_sent = len(train_corpus_source)
+  if args.eval_every == None:
+    args.eval_every = total_train_sent
+
+  input_reader.freeze()
+  output_reader.freeze()
+
+  dev_corpus_source = input_reader.read_file(args.dev_source)
+  dev_corpus_target = output_reader.read_file(args.dev_target)
+  assert len(dev_corpus_source) == len(dev_corpus_target)
+
+  # Create the translator object and all its subparts
+  input_word_emb_dim = output_word_emb_dim = output_state_dim = attender_hidden_dim = \
+    output_mlp_hidden_dim = 67
+  encoder_hidden_dim = 64
+
+  input_embedder = SimpleWordEmbedder(len(input_reader.vocab), input_word_emb_dim, model)
+  output_embedder = SimpleWordEmbedder(len(output_reader.vocab), output_word_emb_dim, model)
+  encoder = encoder_builder(encoder_layers, encoder_hidden_dim, input_embedder, model)
+  attender = StandardAttender(encoder_hidden_dim, output_state_dim, attender_hidden_dim, model)
+  decoder = MlpSoftmaxDecoder(decoder_layers, encoder_hidden_dim, output_state_dim, output_mlp_hidden_dim,
+                              output_embedder, model, decoder_builder)
+
+  # To use a residual decoder:
+  # decoder = MlpSoftmaxDecoder(4, encoder_hidden_dim, output_state_dim, output_mlp_hidden_dim, output_embedder, model,
+  #                             lambda layers, input_dim, hidden_dim, model:
+  #                               residual.ResidualRNNBuilder(layers, input_dim, hidden_dim, model, dy.LSTMBuilder))
+
+
+  translator = DefaultTranslator(encoder, attender, decoder)
+
+  # single mode
+  if args.minibatch_size is None:
+    print('Start training in non-minibatch mode...')
+    logger = NonBatchLogger(args.eval_every, total_train_sent)
+
+  # minibatch mode
+  else:
+    print('Start training in minibatch mode...')
+    batcher = Batcher.select_batcher(args.batch_strategy)(args.minibatch_size)
+    train_corpus_source, train_corpus_target = batcher.pack(train_corpus_source, train_corpus_target)
+    dev_corpus_source, dev_corpus_target = batcher.pack(dev_corpus_source, dev_corpus_target)
+    logger = BatchLogger(args.eval_every, total_train_sent)
+
+  # Main training loop
+
+  while run_for_epochs is None or logger.epoch_num < run_for_epochs:
+
+    logger.new_epoch()
+
+    for batch_num, (src, tgt) in enumerate(zip(train_corpus_source, train_corpus_target)):
+
+      # Loss calculation
+      dy.renew_cg()
+      loss = translator.calc_loss(src, tgt)
+      logger.update_epoch_loss(src, tgt, loss.value())
+
+      loss.backward()
+      trainer.update()
+
+      # Devel reporting
+      if logger.report_train_process():
+
+        logger.new_dev()
+        for src, tgt in zip(dev_corpus_source, dev_corpus_target):
+          dy.renew_cg()
+          loss = translator.calc_loss(src, tgt).value()
+          logger.update_dev_loss(tgt, loss)
+
+        # Write out the model if it's the best one
+        if logger.report_dev_and_check_model(args.model_file):
+          model_serializer.save_to_file(args.model_file, translator, model)
+
+    trainer.update_epoch()
+
+  return math.exp(logger.epoch_loss / logger.epoch_words), math.exp(logger.dev_loss / logger.dev_words)
+
+
 if __name__ == "__main__":
   parser = argparse.ArgumentParser()
   parser.add_argument('--dynet_mem', type=int)
@@ -34,145 +127,3 @@
   args = parser.parse_args()
   print("Starting xnmt-train:\nArguments: %r" % (args))
 
-
->>>>>>> 1fe1f2fb
-  model = dy.Model()
-  trainer = dy.SimpleSGDTrainer(model)
-
-  # Create the model serializer
-  model_serializer = JSONSerializer()
-
-  # Read in training and dev corpora
-  input_reader = PlainTextReader()
-  output_reader = PlainTextReader()
-
-  train_corpus_source = input_reader.read_file(train_source)
-  train_corpus_target = output_reader.read_file(train_target)
-  assert len(train_corpus_source) == len(train_corpus_target)
-  total_train_sent = len(train_corpus_source)
-  if args.eval_every == None:
-    args.eval_every = total_train_sent
-
-  input_reader.freeze()
-  output_reader.freeze()
-
-  dev_corpus_source = input_reader.read_file(dev_source)
-  dev_corpus_target = output_reader.read_file(dev_target)
-  assert len(dev_corpus_source) == len(dev_corpus_target)
-
-  # Create the translator object and all its subparts
-  input_word_emb_dim = output_word_emb_dim = output_state_dim = attender_hidden_dim = \
-  output_mlp_hidden_dim = 67
-  encoder_hidden_dim = 64
-
-  input_embedder = SimpleWordEmbedder(len(input_reader.vocab), input_word_emb_dim, model)
-  output_embedder = SimpleWordEmbedder(len(output_reader.vocab), output_word_emb_dim, model)
-  encoder = encoder_builder(encoder_layers, encoder_hidden_dim, input_embedder, model)
-  attender = StandardAttender(encoder_hidden_dim, output_state_dim, attender_hidden_dim, model)
-  decoder = MlpSoftmaxDecoder(decoder_layers, encoder_hidden_dim, output_state_dim, output_mlp_hidden_dim,
-                              output_embedder, model)
-
-  # To use a residual decoder:
-  # decoder = MlpSoftmaxDecoder(4, encoder_hidden_dim, output_state_dim, output_mlp_hidden_dim, output_embedder, model,
-  #                             lambda layers, input_dim, hidden_dim, model:
-  #                               residual.ResidualRNNBuilder(layers, input_dim, hidden_dim, model, dy.LSTMBuilder))
-
-
-  translator = DefaultTranslator(encoder, attender, decoder)
-
-
-  # single mode
-  if minibatch_size is None:
-    print('Start training in non-minibatch mode...')
-    logger = NonBatchLogger(args.eval_every, total_train_sent)
-
-  # minibatch mode
-  else:
-    print('Start training in minibatch mode...')
-<<<<<<< HEAD
-    batcher = SourceBucketBatcher(minibatch_size)
-=======
-    batcher = Batcher.select_batcher(args.batch_strategy)(args.minibatch_size)
->>>>>>> 1fe1f2fb
-    train_corpus_source, train_corpus_target = batcher.pack(train_corpus_source, train_corpus_target)
-    dev_corpus_source, dev_corpus_target = batcher.pack(dev_corpus_source, dev_corpus_target)
-    logger = BatchLogger(args.eval_every, total_train_sent)
-
-  # Main training loop
-<<<<<<< HEAD
-  epoch_num = 0
-  while run_for_epochs is None or epoch_num < run_for_epochs:
-    epoch_loss = 0.0
-    epoch_words = 0
-    epoch_num += 1
-=======
-
-  while True:
->>>>>>> 1fe1f2fb
-
-    logger.new_epoch()
-
-    for batch_num, (src, tgt) in enumerate(zip(train_corpus_source, train_corpus_target)):
-
-      # Loss calculation
-      dy.renew_cg()
-      loss = translator.calc_loss(src, tgt)
-      logger.update_epoch_loss(src, tgt, loss.value())
-
-      loss.backward()
-      trainer.update()
-<<<<<<< HEAD
-
-      print_report = (sent_num_not_report >= eval_every) or (sent_num == total_train_sent)
-      if print_report:
-        while sent_num_not_report >= eval_every:
-          sent_num_not_report -= eval_every
-
-      # Training reporting
-      fractional_epoch = (epoch_num - 1) + sent_num / total_train_sent
-
-      if print_report:
-        print ('Epoch %.4f: train_ppl=%.4f (loss/word=%.4f, words=%d)' % (
-          fractional_epoch, math.exp(epoch_loss/epoch_words), epoch_loss/epoch_words, epoch_words))
-
-=======
-      
->>>>>>> 1fe1f2fb
-      # Devel reporting
-      if logger.report_train_process():
-
-        logger.new_dev()
-        for src, tgt in zip(dev_corpus_source, dev_corpus_target):
-          dy.renew_cg()
-          loss = translator.calc_loss(src, tgt).value()
-<<<<<<< HEAD
-          dev_loss += loss
-          dev_words += count_tgt_words(tgt)
-        print('Epoch %.4f: devel_ppl=%.4f (loss/word=%.4f, words=%d)' % (
-          fractional_epoch, math.exp(dev_loss / dev_words), dev_loss / dev_words, dev_words))
-
-    trainer.update_epoch()
-
-  return math.exp(epoch_loss / epoch_words), math.exp(dev_loss / dev_words)
-
-
-if __name__ == "__main__":
-  parser = argparse.ArgumentParser()
-  parser.add_argument('--dynet_mem', type=int)
-  parser.add_argument('--batch_size', dest='minibatch_size', type=int)
-  parser.add_argument('--eval_every', dest='eval_every', type=int)
-  parser.add_argument('train_source')
-  parser.add_argument('train_target')
-  parser.add_argument('dev_source')
-  parser.add_argument('dev_target')
-  args = parser.parse_args()
-  print("Starting xnmt-train:\nArguments: %r" % (args))
-=======
-          logger.update_dev_loss(tgt, loss)
-
-        # Write out the model if it's the best one
-        if logger.report_dev_and_check_model(args.model_file):
-          model_serializer.save_to_file(args.model_file, translator, model)
->>>>>>> 1fe1f2fb
-
-  train(args.train_source, args.train_target, args.dev_source, args.dev_target, args.eval_every, args.minibatch_size)