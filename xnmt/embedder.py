import logging
logger = logging.getLogger('xnmt')
import six
import io

import numpy as np
import dynet as dy

import xnmt.batcher
from xnmt.initializer import LeCunUniform as linear_init
from xnmt.events import register_handler, handle_xnmt_event
from xnmt.serialize.serializable import Serializable
from xnmt.serialize.tree_tools import Ref, Path
from xnmt.expression_sequence import ExpressionSequence, LazyNumpyExpressionSequence
from xnmt.linear import Linear

class Embedder(object):
  """
  An embedder takes in word IDs and outputs continuous vectors.

  This can be done on a word-by-word basis, or over a sequence.
  """

  def embed(self, word):
    """Embed a single word.

    :param word: This will generally be an integer word ID, but could also be something like a string. It could
      also be batched, in which case the input will be a list of integers or other things.
    :returns: A DyNet Expression corresponding to the embedding of the word(s).
    """
    raise NotImplementedError('embed must be implemented in Embedder subclasses')

  def embed_sent(self, sent):
    """Embed a full sentence worth of words. By default, just do a for loop.

    :param sent: This will generally be a list of word IDs, but could also be a list of strings or some other format.
      It could also be batched, in which case it will be a (possibly masked) Batch object
    :returns: An ExpressionSequence representing vectors of each word in the input.
    """
    # single mode
    if not xnmt.batcher.is_batched(sent):
      embeddings = [self.embed(word) for word in sent]
    # minibatch mode
    else:
      embeddings = []
      seq_len = len(sent[0])
      for single_sent in sent: assert len(single_sent)==seq_len
      for word_i in range(seq_len):
        batch = xnmt.batcher.mark_as_batch([single_sent[word_i] for single_sent in sent])
        embeddings.append(self.embed(batch))

    return ExpressionSequence(expr_list=embeddings, mask=sent.mask if xnmt.batcher.is_batched(sent) else None)

  def choose_vocab(self, vocab, yaml_path, src_reader, trg_reader):
    """Choose the vocab for the embedder basd on the passed arguments

    This is done in order of priority of vocab, model+yaml_path
    """
    if vocab != None:
      return len(vocab)
    elif "src_embedder" in yaml_path:
      if src_reader == None or src_reader.vocab == None:
        raise ValueError("Could not determine src_embedder's vocabulary. Please set its vocab member explicitly, or specify the vocabulary of src_reader ahead of time.")
      return len(src_reader.vocab)
    elif "trg_embedder" in yaml_path or "vocab_projector" in yaml_path:
      if trg_reader == None or trg_reader.vocab == None:
        raise ValueError("Could not determine trg_embedder's vocabulary. Please set its vocab member explicitly, or specify the vocabulary of trg_reader ahead of time.")
      return len(trg_reader.vocab)
    else:
      raise ValueError("Attempted to determine vocab size of {} (path: {}), but path was not src_embedder, trg_embedder, or vocab_projector, so it could not determine what part of the model to use. Please set vocab_size or vocab explicitly.".format(self.__class__, yaml_path))

  def choose_vocab_size(self, vocab_size, vocab, yaml_path, src_reader, trg_reader):
    """Choose the vocab size for the embedder basd on the passed arguments

    This is done in order of priority of vocab_size, vocab, model+yaml_path
    """
    if vocab_size != None:
      return vocab_size
    elif vocab != None:
      return len(vocab)
    elif "src_embedder" in yaml_path:
      if src_reader == None or src_reader.vocab == None:
        raise ValueError("Could not determine src_embedder's size. Please set its vocab_size or vocab member explicitly, or specify the vocabulary of src_reader ahead of time.")
      return len(src_reader.vocab)
    elif "trg_embedder" in yaml_path or "vocab_projector" in yaml_path:
      if trg_reader == None or trg_reader.vocab == None:
        raise ValueError("Could not determine target embedder's size. Please set its vocab_size or vocab member explicitly, or specify the vocabulary of trg_reader ahead of time.")
      return len(trg_reader.vocab)
    else:
      raise ValueError("Attempted to determine vocab size of {} (path: {}), but path was not src_embedder, trg_embedder, or vocab_projector, so it could not determine what part of the model to use. Please set vocab_size or vocab explicitly.".format(self.__class__, yaml_path))

class DenseWordEmbedder(Embedder, Linear, Serializable):
  """
  Word embeddings via full matrix
  """
  yaml_tag = "!DenseWordEmbedder"
<<<<<<< HEAD
  def __init__(self, exp_global=Ref(Path("exp_global")), emb_dim = None, weight_noise = None, word_dropout = 0.0,
               fix_norm = None, vocab_size = None, vocab = None, yaml_path = None, 
               src_reader = Ref(path=Path("model.src_reader"), required=False), trg_reader = Ref(path=Path("model.trg_reader"), required=False)):
=======
  def __init__(self, exp_global=Ref(Path("exp_global")), emb_dim=None, weight_noise=None, word_dropout=0.0,
               fix_norm=None, vocab_size=None, vocab=None, yaml_path=None,
               src_reader=Ref(path=Path("model.src_reader"), required=False),
               trg_reader=Ref(path=Path("model.trg_reader"), required=False)):
>>>>>>> ac96499d
    register_handler(self)
    self.fix_norm = fix_norm
    self.weight_noise = weight_noise or exp_global.weight_noise
    self.word_dropout = word_dropout
    self.emb_dim = emb_dim or exp_global.default_layer_dim
    self.dynet_param_collection = exp_global.dynet_param_collection
    self.vocab_size = self.choose_vocab_size(vocab_size, vocab, yaml_path, src_reader, trg_reader)
    self.embeddings = self.dynet_param_collection.param_col.add_parameters((self.vocab_size, self.emb_dim))
    self.bias = self.dynet_param_collection.param_col.add_parameters((self.vocab_size))

  @handle_xnmt_event
  def on_start_sent(self, src):
    self.word_id_mask = None

  @handle_xnmt_event
  def on_set_train(self, val):
    self.train = val

  def embed(self, x):
    if self.train and self.word_dropout > 0.0 and self.word_id_mask is None:
      batch_size = len(x) if xnmt.batcher.is_batched(x) else 1
      self.word_id_mask = [set(np.random.choice(self.vocab_size, int(self.vocab_size * self.word_dropout), replace=False)) for _ in range(batch_size)]
    emb_e = dy.parameter(self.embeddings)
    # single mode
    if not xnmt.batcher.is_batched(x):
      if self.train and self.word_id_mask and x in self.word_id_mask[0]:
        ret = dy.zeros((self.emb_dim,))
      else:
        ret = dy.pick(emb_e, index=x)
        if self.fix_norm != None:
          ret = dy.cdiv(ret, dy.l2_norm(ret))
          if self.fix_norm != 1:
            ret *= self.fix_norm
    # minibatch mode
    else:
      ret = dy.concatenate_to_batch([dy.pick(emb_e, index=xi) for xi in x])
      if self.fix_norm != None:
        ret = dy.cdiv(ret, dy.l2_norm(ret))
        if self.fix_norm != 1:
          ret *= self.fix_norm
      if self.train and self.word_id_mask and any(x[i] in self.word_id_mask[i] for i in range(len(x))):
        dropout_mask = dy.inputTensor(np.transpose([[0.0]*self.emb_dim if x[i] in self.word_id_mask[i] else [1.0]*self.emb_dim for i in range(len(x))]), batched=True)
        ret = dy.cmult(ret, dropout_mask)
    if self.train and self.weight_noise > 0.0:
      ret = dy.noise(ret, self.weight_noise)
    return ret

  def __call__(self, input_expr):
    W1 = dy.parameter(self.embeddings)
    b1 = dy.parameter(self.bias)
    return dy.affine_transform([b1, W1, input_expr])


class SimpleWordEmbedder(Embedder, Serializable):
  """
  Simple word embeddings via lookup.
  """

  yaml_tag = '!SimpleWordEmbedder'

  def __init__(self, exp_global=Ref(Path("exp_global")), emb_dim=None, weight_noise=None, word_dropout=0.0,
               fix_norm=None, init=None, vocab_size = None, vocab = None, yaml_path = None,
               src_reader = Ref(path=Path("model.src_reader"), required=False), trg_reader = Ref(path=Path("model.trg_reader"), required=False)):
    """
    :param emb_dim:
    :param weight_noise: apply Gaussian noise with given standard deviation to embeddings
    :param word_dropout: drop out word types with a certain probability, sampling word types on a per-sentence level, see https://arxiv.org/abs/1512.05287
    :param fix_norm: fix the norm of word vectors to be radius r, see https://arxiv.org/abs/1710.01329
    """
    register_handler(self)
    self.emb_dim = emb_dim or exp_global.default_layer_dim
    self.weight_noise = weight_noise or exp_global.weight_noise
    self.word_dropout = word_dropout
    self.fix_norm = fix_norm
    self.word_id_mask = None
    self.train = False
    self.dynet_param_collection = exp_global.dynet_param_collection
<<<<<<< HEAD
    self.vocab_size = self.choose_vocab_size(vocab_size, vocab, yaml_path, src_reader, trg_reader) 
=======
    self.vocab_size = self.choose_vocab_size(vocab_size, vocab, yaml_path, src_reader, trg_reader)
>>>>>>> ac96499d
    if init == 'LeCunUniform':
      init = linear_init(self.vocab_size)
    self.embeddings = self.dynet_param_collection.param_col.add_lookup_parameters((self.vocab_size, self.emb_dim),
                                                                                  init=init)

  @handle_xnmt_event
  def on_set_train(self, val):
    self.train = val

  @handle_xnmt_event
  def on_start_sent(self, src):
    self.word_id_mask = None

  def embed(self, x):
    if self.train and self.word_dropout > 0.0 and self.word_id_mask is None:
      batch_size = len(x) if xnmt.batcher.is_batched(x) else 1
      self.word_id_mask = [set(np.random.choice(self.vocab_size, int(self.vocab_size * self.word_dropout), replace=False)) for _ in range(batch_size)]
    # single mode
    if not xnmt.batcher.is_batched(x):
      if self.train and self.word_id_mask and x in self.word_id_mask[0]:
        ret = dy.zeros((self.emb_dim,))
      else:
        ret = self.embeddings[x]
        if self.fix_norm != None:
          ret = dy.cdiv(ret, dy.l2_norm(ret))
          if self.fix_norm != 1:
            ret *= self.fix_norm
    # minibatch mode
    else:
      ret = self.embeddings.batch(x)
      if self.fix_norm != None:
        ret = dy.cdiv(ret, dy.l2_norm(ret))
        if self.fix_norm != 1:
          ret *= self.fix_norm
      if self.train and self.word_id_mask and any(x[i] in self.word_id_mask[i] for i in range(len(x))):
        dropout_mask = dy.inputTensor(np.transpose([[0.0]*self.emb_dim if x[i] in self.word_id_mask[i] else [1.0]*self.emb_dim for i in range(len(x))]), batched=True)
        ret = dy.cmult(ret, dropout_mask)
    if self.train and self.weight_noise > 0.0:
      ret = dy.noise(ret, self.weight_noise)
    return ret

class NoopEmbedder(Embedder, Serializable):
  """
  This embedder performs no lookups but only passes through the inputs.

  Normally, the input is an Input object, which is converted to an expression.

  We can also input an ExpressionSequence, which is simply returned as-is.
  This is useful e.g. to stack several encoders, where the second encoder performs no
  lookups.
  """

  yaml_tag = u'!NoopEmbedder'
  def __init__(self, emb_dim):
    self.emb_dim = emb_dim

  def embed(self, x):
    return dy.inputTensor(x, batched=xnmt.batcher.is_batched(x))

  def embed_sent(self, sent):
    # TODO refactor: seems a bit too many special cases that need to be distinguished
    if isinstance(sent, ExpressionSequence):
      return sent
    batched = xnmt.batcher.is_batched(sent)
    first_sent = sent[0] if batched else sent
    if hasattr(first_sent, "get_array"):
      if not batched:
        return LazyNumpyExpressionSequence(lazy_data=sent.get_array())
      else:
        return LazyNumpyExpressionSequence(lazy_data=xnmt.batcher.mark_as_batch(
                                           six.moves.map(lambda s: s.get_array(), sent)),
                                           mask=sent.mask)
    else:
      if not batched:
        embeddings = [self.embed(word) for word in sent]
      else:
        embeddings = []
        for word_i in range(len(first_sent)):
          embeddings.append(self.embed(xnmt.batcher.mark_as_batch([single_sent[word_i] for single_sent in sent])))
      return ExpressionSequence(expr_list=embeddings, mask=sent.mask)


class PretrainedSimpleWordEmbedder(SimpleWordEmbedder):
  """
  Simple word embeddings via lookup. Initial pretrained embeddings must be supplied in FastText text format.
  """

  yaml_tag = '!PretrainedSimpleWordEmbedder'

<<<<<<< HEAD
  def __init__(self, filename, emb_dim=None, weight_noise=None, word_dropout=0.0, fix_norm = None, vocab = None, yaml_path = None, 
=======
  def __init__(self, filename, emb_dim=None, weight_noise=None, word_dropout=0.0, fix_norm = None, vocab = None, yaml_path = None,
>>>>>>> ac96499d
               src_reader = Ref(path=Path("model.src_reader"), required=False), trg_reader = Ref(path=Path("model.trg_reader"), required=False), exp_global=Ref(Path("exp_global"))):
    """
    :param filename: Filename for the pretrained embeddings
    :param weight_noise: apply Gaussian noise with given standard deviation to embeddings
    :param word_dropout: drop out word types with a certain probability, sampling word types on a per-sentence level, see https://arxiv.org/abs/1512.05287
    :param vocab: a `Vocab` object containing the vocabulary for the experiment
    """
    self.emb_dim = emb_dim or exp_global.default_layer_dim
    self.weight_noise = weight_noise or exp_global.weight_noise
    self.word_dropout = word_dropout
    self.word_id_mask = None
    self.train = False
    self.fix_norm = fix_norm
    self.pretrained_filename = filename
    self.dynet_param_collection = exp_global.dynet_param_collection
    self.vocab = self.choose_vocab(vocab, yaml_path, src_reader, trg_reader)
    self.vocab_size = len(vocab)
    with io.open(self.pretrained_filename, encoding='utf-8') as embeddings_file:
      total_embs, in_vocab, missing, initial_embeddings = self._read_fasttext_embeddings(vocab, embeddings_file)
    self.embeddings = self.dynet_param_collection.param_col.lookup_parameters_from_numpy(initial_embeddings)

    logger.info(f"{in_vocab} vocabulary matches out of {total_embs} total embeddings; "
                f"{missing} vocabulary words without a pretrained embedding out of {self.vocab_size}")

  def _read_fasttext_embeddings(self, vocab, embeddings_file_handle):
    """
    Reads FastText embeddings from a file. Also prints stats about the loaded embeddings for sanity checking.

    :param vocab: a `Vocab` object containing the vocabulary for the experiment
    :param embeddings_file_handle: A file handle on the embeddings file. The embeddings must be in FastText text
     format.
    :return: A tuple of (total number of embeddings read, # embeddings that match vocabulary words, # vocabulary words
     without a matching embedding, embeddings array).
    """
    _, dimension = next(embeddings_file_handle).split()
    if int(dimension) != self.emb_dim:
      raise Exception(f"An embedding size of {self.emb_dim} was specified, but the pretrained embeddings have size {dimension}")

    # Poor man's Glorot initializer for missing embeddings
    bound = np.sqrt(6/(self.vocab_size + self.emb_dim))

    total_embs = 0
    in_vocab = 0
    missing = 0

    embeddings = np.empty((self.vocab_size, self.emb_dim), dtype='float')
    found = np.zeros(self.vocab_size, dtype='bool_')

    for line in embeddings_file_handle:
      total_embs += 1
      word, vals = line.strip().split(' ', 1)
      if word in vocab.w2i:
        in_vocab += 1
        index = vocab.w2i[word]
        embeddings[index] = np.fromstring(vals, sep=" ")
        found[index] = True

    for i in range(self.vocab_size):
      if not found[i]:
        missing += 1
        embeddings[i] = np.random.uniform(-bound, bound, self.emb_dim)

    return total_embs, in_vocab, missing, embeddings<|MERGE_RESOLUTION|>--- conflicted
+++ resolved
@@ -94,16 +94,10 @@
   Word embeddings via full matrix
   """
   yaml_tag = "!DenseWordEmbedder"
-<<<<<<< HEAD
-  def __init__(self, exp_global=Ref(Path("exp_global")), emb_dim = None, weight_noise = None, word_dropout = 0.0,
-               fix_norm = None, vocab_size = None, vocab = None, yaml_path = None, 
-               src_reader = Ref(path=Path("model.src_reader"), required=False), trg_reader = Ref(path=Path("model.trg_reader"), required=False)):
-=======
   def __init__(self, exp_global=Ref(Path("exp_global")), emb_dim=None, weight_noise=None, word_dropout=0.0,
                fix_norm=None, vocab_size=None, vocab=None, yaml_path=None,
                src_reader=Ref(path=Path("model.src_reader"), required=False),
                trg_reader=Ref(path=Path("model.trg_reader"), required=False)):
->>>>>>> ac96499d
     register_handler(self)
     self.fix_norm = fix_norm
     self.weight_noise = weight_noise or exp_global.weight_noise
@@ -181,11 +175,7 @@
     self.word_id_mask = None
     self.train = False
     self.dynet_param_collection = exp_global.dynet_param_collection
-<<<<<<< HEAD
-    self.vocab_size = self.choose_vocab_size(vocab_size, vocab, yaml_path, src_reader, trg_reader) 
-=======
     self.vocab_size = self.choose_vocab_size(vocab_size, vocab, yaml_path, src_reader, trg_reader)
->>>>>>> ac96499d
     if init == 'LeCunUniform':
       init = linear_init(self.vocab_size)
     self.embeddings = self.dynet_param_collection.param_col.add_lookup_parameters((self.vocab_size, self.emb_dim),
@@ -275,11 +265,7 @@
 
   yaml_tag = '!PretrainedSimpleWordEmbedder'
 
-<<<<<<< HEAD
-  def __init__(self, filename, emb_dim=None, weight_noise=None, word_dropout=0.0, fix_norm = None, vocab = None, yaml_path = None, 
-=======
   def __init__(self, filename, emb_dim=None, weight_noise=None, word_dropout=0.0, fix_norm = None, vocab = None, yaml_path = None,
->>>>>>> ac96499d
                src_reader = Ref(path=Path("model.src_reader"), required=False), trg_reader = Ref(path=Path("model.trg_reader"), required=False), exp_global=Ref(Path("exp_global"))):
     """
     :param filename: Filename for the pretrained embeddings
