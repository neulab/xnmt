import numpy as np
import dynet as dy

from xnmt import logger
import xnmt.batcher
from xnmt.events import register_xnmt_handler, handle_xnmt_event
from xnmt.expression_sequence import ExpressionSequence, LazyNumpyExpressionSequence
from xnmt.linear import Linear
from xnmt.param_collection import ParamManager
from xnmt.param_init import GlorotInitializer, ZeroInitializer
from xnmt.persistence import serializable_init, Serializable, Ref, Path, bare

class Embedder(object):
  """
  An embedder takes in word IDs and outputs continuous vectors.

  This can be done on a word-by-word basis, or over a sequence.
  """

  def embed(self, word):
    """Embed a single word.

    Args:
      word: This will generally be an integer word ID, but could also be something like a string. It could
            also be batched, in which case the input will be a :class:`xnmt.batcher.Batch` of integers or other things.

    Returns:
      A DyNet Expression corresponding to the embedding of the word(s), possibly batched using :class:`xnmt.batcher.Batch`.
    """
    raise NotImplementedError('embed must be implemented in Embedder subclasses')

  def embed_sent(self, sent):
    """Embed a full sentence worth of words. By default, just do a for loop.

    Args:
      sent: This will generally be a list of word IDs, but could also be a list of strings or some other format.
            It could also be batched, in which case it will be a (possibly masked) :class:`xnmt.batcher.Batch` object

    Returns:
      xnmt.expression_sequence.ExpressionSequence: An expression sequence representing vectors of each word in the input.
    """
    # single mode
    if not xnmt.batcher.is_batched(sent):
      embeddings = [self.embed(word) for word in sent]
    # minibatch mode
    else:
      embeddings = []
      seq_len = len(sent[0])
      for single_sent in sent: assert len(single_sent)==seq_len
      for word_i in range(seq_len):
        batch = xnmt.batcher.mark_as_batch([single_sent[word_i] for single_sent in sent])
        embeddings.append(self.embed(batch))

    return ExpressionSequence(expr_list=embeddings, mask=sent.mask if xnmt.batcher.is_batched(sent) else None)

  def choose_vocab(self, vocab, yaml_path, src_reader, trg_reader):
    """Choose the vocab for the embedder basd on the passed arguments

    This is done in order of priority of vocab, model+yaml_path

    Args:
      vocab (Vocab): If None, try to obtain from ``src_reader`` or ``trg_reader``, depending on the ``yaml_path``
      yaml_path (Path): Path of this embedder in the component hierarchy. Automatically determined when deserializing the YAML model.
      src_reader (InputReader): Model's src_reader, if exists and unambiguous.
      trg_reader (InputReader): Model's trg_reader, if exists and unambiguous.

    Returns:
      xnmt.vocab.Vocab: chosen vocab
    """
    if vocab != None:
      return len(vocab)
    elif "src_embedder" in yaml_path:
      if src_reader == None or src_reader.vocab == None:
        raise ValueError("Could not determine src_embedder's vocabulary. Please set its vocab member explicitly, or specify the vocabulary of src_reader ahead of time.")
      return len(src_reader.vocab)
    elif "trg_embedder" in yaml_path or "output_projector" in yaml_path:
      if trg_reader == None or trg_reader.vocab == None:
        raise ValueError("Could not determine trg_embedder's vocabulary. Please set its vocab member explicitly, or specify the vocabulary of trg_reader ahead of time.")
      return len(trg_reader.vocab)
    else:
      raise ValueError("Attempted to determine vocab size of {} (path: {}), but path was not src_embedder, trg_embedder, or output_projector, so it could not determine what part of the model to use. Please set vocab_size or vocab explicitly.".format(self.__class__, yaml_path))

  def choose_vocab_size(self, vocab_size, vocab, yaml_path, src_reader, trg_reader):
    """Choose the vocab size for the embedder basd on the passed arguments

    This is done in order of priority of vocab_size, vocab, model+yaml_path

    Args:
      vocab_size (int): vocab size or None
      vocab (Vocab): vocab or None
      yaml_path (Path): Path of this embedder in the component hierarchy. Automatically determined when deserializing the YAML model.
      src_reader (InputReader): Model's src_reader, if exists and unambiguous.
      trg_reader (InputReader): Model's trg_reader, if exists and unambiguous.

    Returns:
      int: chosen vocab size
    """
    if vocab_size != None:
      return vocab_size
    elif vocab != None:
      return len(vocab)
    elif "src_embedder" in yaml_path:
      if src_reader == None or src_reader.vocab == None:
        raise ValueError("Could not determine src_embedder's size. Please set its vocab_size or vocab member explicitly, or specify the vocabulary of src_reader ahead of time.")
      return len(src_reader.vocab)
    elif "trg_embedder" in yaml_path or "output_projector" in yaml_path:
      if trg_reader == None or trg_reader.vocab == None:
        raise ValueError("Could not determine target embedder's size. Please set its vocab_size or vocab member explicitly, or specify the vocabulary of trg_reader ahead of time.")
      return len(trg_reader.vocab)
    else:
      raise ValueError("Attempted to determine vocab size of {} (path: {}), but path was not src_embedder, trg_embedder, or output_projector, so it could not determine what part of the model to use. Please set vocab_size or vocab explicitly.".format(self.__class__, yaml_path))

class DenseWordEmbedder(Embedder, Linear, Serializable):
  """
  Word embeddings via full matrix.

  Args:
    emb_dim (int): embedding dimension
    weight_noise (float): apply Gaussian noise with given standard deviation to embeddings
    word_dropout (float): drop out word types with a certain probability, sampling word types on a per-sentence level, see https://arxiv.org/abs/1512.05287
    fix_norm (float): fix the norm of word vectors to be radius r, see https://arxiv.org/abs/1710.01329
    param_init (ParamInitializer): how to initialize weight matrices
    bias_init (ParamInitializer): how to initialize bias vectors
    vocab_size (int): vocab size or None
    vocab (Vocab): vocab or None
    yaml_path (Path): Path of this embedder in the component hierarchy. Automatically set by the YAML deserializer.
    src_reader (InputReader): A reader for the source side. Automatically set by the YAML deserializer.
    trg_reader (InputReader): A reader for the target side. Automatically set by the YAML deserializer.
  """
  yaml_tag = "!DenseWordEmbedder"
<<<<<<< HEAD
  def __init__(self, exp_global=Ref(Path("exp_global")), emb_dim=None, weight_noise=None, word_dropout=0.0,
               fix_norm=None, param_init=None, bias_init=None, vocab_size=None, vocab=None, yaml_path=None,
               src_reader=Ref(path=Path("model.src_reader"), required=False),
               trg_reader=Ref(path=Path("model.trg_reader"), required=False)):
    register_handler(self)
=======

  @register_xnmt_handler
  @serializable_init
  def __init__(self,
               emb_dim=Ref("exp_global.default_layer_dim"),
               weight_noise=Ref("exp_global.weight_noise", default=0.0),
               word_dropout=0.0,
               fix_norm=None,
               param_init=Ref("exp_global.param_init", default=bare(GlorotInitializer)),
               bias_init=Ref("exp_global.bias_init", default=bare(ZeroInitializer)),
               vocab_size=None,
               vocab=None,
               yaml_path=None,
               src_reader=Ref("model.src_reader", default=None),
               trg_reader=Ref("model.trg_reader", default=None)):
>>>>>>> bdb3ac2e
    self.fix_norm = fix_norm
    self.weight_noise = weight_noise
    self.word_dropout = word_dropout
    self.emb_dim = emb_dim
    param_collection = ParamManager.my_params(self)
    self.vocab_size = self.choose_vocab_size(vocab_size, vocab, yaml_path, src_reader, trg_reader)
    self.save_processed_arg("vocab_size", self.vocab_size)
    self.embeddings = param_collection.add_parameters((self.vocab_size, self.emb_dim), init=param_init.initializer((self.vocab_size, self.emb_dim), is_lookup=True))
    self.bias = param_collection.add_parameters((self.vocab_size,), init=bias_init.initializer((self.vocab_size,)))

  @handle_xnmt_event
  def on_start_sent(self, src):
    self.word_id_mask = None

  @handle_xnmt_event
  def on_set_train(self, val):
    self.train = val

  def embed(self, x):
    if self.train and self.word_dropout > 0.0 and self.word_id_mask is None:
      batch_size = len(x) if xnmt.batcher.is_batched(x) else 1
      self.word_id_mask = [set(np.random.choice(self.vocab_size, int(self.vocab_size * self.word_dropout), replace=False)) for _ in range(batch_size)]
    emb_e = dy.parameter(self.embeddings)
    # single mode
    if not xnmt.batcher.is_batched(x):
      if self.train and self.word_id_mask and x in self.word_id_mask[0]:
        ret = dy.zeros((self.emb_dim,))
      else:
        ret = dy.pick(emb_e, index=x)
        if self.fix_norm != None:
          ret = dy.cdiv(ret, dy.l2_norm(ret))
          if self.fix_norm != 1:
            ret *= self.fix_norm
    # minibatch mode
    else:
      ret = dy.concatenate_to_batch([dy.pick(emb_e, index=xi) for xi in x])
      if self.fix_norm != None:
        ret = dy.cdiv(ret, dy.l2_norm(ret))
        if self.fix_norm != 1:
          ret *= self.fix_norm
      if self.train and self.word_id_mask and any(x[i] in self.word_id_mask[i] for i in range(len(x))):
        dropout_mask = dy.inputTensor(np.transpose([[0.0]*self.emb_dim if x[i] in self.word_id_mask[i] else [1.0]*self.emb_dim for i in range(len(x))]), batched=True)
        ret = dy.cmult(ret, dropout_mask)
    if self.train and self.weight_noise > 0.0:
      ret = dy.noise(ret, self.weight_noise)
    return ret

  def __call__(self, input_expr):
    W1 = dy.parameter(self.embeddings)
    b1 = dy.parameter(self.bias)
    return dy.affine_transform([b1, W1, input_expr])


class SimpleWordEmbedder(Embedder, Serializable):
  """
  Simple word embeddings via lookup.

  Args:
    emb_dim (int): embedding dimension
    weight_noise (float): apply Gaussian noise with given standard deviation to embeddings
    word_dropout (float): drop out word types with a certain probability, sampling word types on a per-sentence level, see https://arxiv.org/abs/1512.05287
    fix_norm (float): fix the norm of word vectors to be radius r, see https://arxiv.org/abs/1710.01329
    param_init (ParamInitializer): how to initialize lookup matrices
    vocab_size (int): vocab size or None
    vocab (Vocab): vocab or None
    yaml_path (Path): Path of this embedder in the component hierarchy. Automatically set by the YAML deserializer.
    src_reader (InputReader): A reader for the source side. Automatically set by the YAML deserializer.
    trg_reader (InputReader): A reader for the target side. Automatically set by the YAML deserializer.
  """

  yaml_tag = '!SimpleWordEmbedder'

  @register_xnmt_handler
  @serializable_init
  def __init__(self,
               emb_dim=Ref("exp_global.default_layer_dim"),
               weight_noise=Ref("exp_global.weight_noise", default=0.0),
               word_dropout=0.0,
               fix_norm=None,
               param_init=Ref("exp_global.param_init", default=bare(GlorotInitializer)),
               vocab_size = None,
               vocab = None,
               yaml_path = None,
               src_reader = Ref("model.src_reader", default=None),
               trg_reader = Ref("model.trg_reader", default=None)):
    #print(f"embedder received param_init: {param_init}")
    self.emb_dim = emb_dim
    self.weight_noise = weight_noise
    self.word_dropout = word_dropout
    self.fix_norm = fix_norm
    self.word_id_mask = None
    self.train = False
    param_collection = ParamManager.my_params(self)
    self.vocab_size = self.choose_vocab_size(vocab_size, vocab, yaml_path, src_reader, trg_reader)
    self.save_processed_arg("vocab_size", self.vocab_size)
    self.embeddings = param_collection.add_lookup_parameters((self.vocab_size, self.emb_dim),
                             init=param_init.initializer((self.vocab_size, self.emb_dim), is_lookup=True))

  @handle_xnmt_event
  def on_set_train(self, val):
    self.train = val

  @handle_xnmt_event
  def on_start_sent(self, src):
    self.word_id_mask = None

  def embed(self, x):
    if self.train and self.word_dropout > 0.0 and self.word_id_mask is None:
      batch_size = len(x) if xnmt.batcher.is_batched(x) else 1
      self.word_id_mask = [set(np.random.choice(self.vocab_size, int(self.vocab_size * self.word_dropout), replace=False)) for _ in range(batch_size)]
    # single mode
    if not xnmt.batcher.is_batched(x):
      if self.train and self.word_id_mask and x in self.word_id_mask[0]:
        ret = dy.zeros((self.emb_dim,))
      else:
        ret = self.embeddings[x]
        if self.fix_norm != None:
          ret = dy.cdiv(ret, dy.l2_norm(ret))
          if self.fix_norm != 1:
            ret *= self.fix_norm
    # minibatch mode
    else:
      ret = self.embeddings.batch(x)
      if self.fix_norm != None:
        ret = dy.cdiv(ret, dy.l2_norm(ret))
        if self.fix_norm != 1:
          ret *= self.fix_norm
      if self.train and self.word_id_mask and any(x[i] in self.word_id_mask[i] for i in range(len(x))):
        dropout_mask = dy.inputTensor(np.transpose([[0.0]*self.emb_dim if x[i] in self.word_id_mask[i] else [1.0]*self.emb_dim for i in range(len(x))]), batched=True)
        ret = dy.cmult(ret, dropout_mask)
    if self.train and self.weight_noise > 0.0:
      ret = dy.noise(ret, self.weight_noise)
    return ret

class NoopEmbedder(Embedder, Serializable):
  """
  This embedder performs no lookups but only passes through the inputs.

  Normally, the input is an Input object, which is converted to an expression.

  Args:
    emb_dim (int): Size of the inputs (not required)
  """

  yaml_tag = '!NoopEmbedder'

  @serializable_init
  def __init__(self, emb_dim):
    self.emb_dim = emb_dim

  def embed(self, x):
    return dy.inputTensor(x, batched=xnmt.batcher.is_batched(x))

  def embed_sent(self, sent):
    # TODO refactor: seems a bit too many special cases that need to be distinguished
    batched = xnmt.batcher.is_batched(sent)
    first_sent = sent[0] if batched else sent
    if hasattr(first_sent, "get_array"):
      if not batched:
        return LazyNumpyExpressionSequence(lazy_data=sent.get_array())
      else:
        return LazyNumpyExpressionSequence(lazy_data=xnmt.batcher.mark_as_batch(
                                           map(lambda s: s.get_array(), sent)),
                                           mask=sent.mask)
    else:
      if not batched:
        embeddings = [self.embed(word) for word in sent]
      else:
        embeddings = []
        for word_i in range(len(first_sent)):
          embeddings.append(self.embed(xnmt.batcher.mark_as_batch([single_sent[word_i] for single_sent in sent])))
      return ExpressionSequence(expr_list=embeddings, mask=sent.mask)


class PretrainedSimpleWordEmbedder(SimpleWordEmbedder):
  """
  Simple word embeddings via lookup. Initial pretrained embeddings must be supplied in FastText text format.

  Args:
    filename (str): Filename for the pretrained embeddings
    emb_dim (int): embedding dimension; if None, use exp_global.default_layer_dim
    weight_noise (float): apply Gaussian noise with given standard deviation to embeddings; if ``None``, use exp_global.weight_noise
    word_dropout (float): drop out word types with a certain probability, sampling word types on a per-sentence level, see https://arxiv.org/abs/1512.05287
    fix_norm (float): fix the norm of word vectors to be radius r, see https://arxiv.org/abs/1710.01329
    vocab (Vocab): vocab or None
    yaml_path (Path): Path of this embedder in the component hierarchy. Automatically set by the YAML deserializer.
    src_reader (InputReader): A reader for the source side. Automatically set by the YAML deserializer.
    trg_reader (InputReader): A reader for the target side. Automatically set by the YAML deserializer.
    exp_global (ExpGlobal): ExpGlobal object to acquire DyNet params and global settings. By default, references the experiment's top level exp_global object.
"""

  yaml_tag = '!PretrainedSimpleWordEmbedder'

<<<<<<< HEAD
  def __init__(self, filename, emb_dim=None, weight_noise=None, word_dropout=0.0, fix_norm = None, vocab = None, yaml_path = None,
               src_reader = Ref(path=Path("model.src_reader"), required=False), trg_reader = Ref(path=Path("model.trg_reader"), required=False),
               exp_global=Ref(Path("exp_global"))):
    self.emb_dim = emb_dim or exp_global.default_layer_dim
    self.weight_noise = weight_noise or exp_global.weight_noise
=======
  @serializable_init
  def __init__(self,
               filename,
               emb_dim=Ref("exp_global.default_layer_dim"),
               weight_noise=Ref("exp_global.weight_noise", default=0.0),
               word_dropout=0.0,
               fix_norm = None,
               vocab = None,
               yaml_path = None,
               src_reader = Ref("model.src_reader", default=None),
               trg_reader = Ref("model.trg_reader", default=None)):
    self.emb_dim = emb_dim
    self.weight_noise = weight_noise
>>>>>>> bdb3ac2e
    self.word_dropout = word_dropout
    self.word_id_mask = None
    self.train = False
    self.fix_norm = fix_norm
    self.pretrained_filename = filename
    param_collection = ParamManager.my_params(self)
    self.vocab = self.choose_vocab(vocab, yaml_path, src_reader, trg_reader)
    self.vocab_size = len(vocab)
    self.save_processed_arg("vocab", self.vocab)
    with open(self.pretrained_filename, encoding='utf-8') as embeddings_file:
      total_embs, in_vocab, missing, initial_embeddings = self._read_fasttext_embeddings(vocab, embeddings_file)
    self.embeddings = param_collection.lookup_parameters_from_numpy(initial_embeddings)

    logger.info(f"{in_vocab} vocabulary matches out of {total_embs} total embeddings; "
                f"{missing} vocabulary words without a pretrained embedding out of {self.vocab_size}")

  def _read_fasttext_embeddings(self, vocab, embeddings_file_handle):
    """
    Reads FastText embeddings from a file. Also prints stats about the loaded embeddings for sanity checking.

    Args:
      vocab: a `Vocab` object containing the vocabulary for the experiment
      embeddings_file_handle: A file handle on the embeddings file. The embeddings must be in FastText text
                              format.
    Returns:
      tuple: A tuple of (total number of embeddings read, # embeddings that match vocabulary words, # vocabulary words
     without a matching embedding, embeddings array).
    """
    _, dimension = next(embeddings_file_handle).split()
    if int(dimension) != self.emb_dim:
      raise Exception(f"An embedding size of {self.emb_dim} was specified, but the pretrained embeddings have size {dimension}")

    # Poor man's Glorot initializer for missing embeddings
    bound = np.sqrt(6/(self.vocab_size + self.emb_dim))

    total_embs = 0
    in_vocab = 0
    missing = 0

    embeddings = np.empty((self.vocab_size, self.emb_dim), dtype='float')
    found = np.zeros(self.vocab_size, dtype='bool_')

    for line in embeddings_file_handle:
      total_embs += 1
      word, vals = line.strip().split(' ', 1)
      if word in vocab.w2i:
        in_vocab += 1
        index = vocab.w2i[word]
        embeddings[index] = np.fromstring(vals, sep=" ")
        found[index] = True

    for i in range(self.vocab_size):
      if not found[i]:
        missing += 1
        embeddings[i] = np.random.uniform(-bound, bound, self.emb_dim)

    return total_embs, in_vocab, missing, embeddings<|MERGE_RESOLUTION|>--- conflicted
+++ resolved
@@ -128,13 +128,6 @@
     trg_reader (InputReader): A reader for the target side. Automatically set by the YAML deserializer.
   """
   yaml_tag = "!DenseWordEmbedder"
-<<<<<<< HEAD
-  def __init__(self, exp_global=Ref(Path("exp_global")), emb_dim=None, weight_noise=None, word_dropout=0.0,
-               fix_norm=None, param_init=None, bias_init=None, vocab_size=None, vocab=None, yaml_path=None,
-               src_reader=Ref(path=Path("model.src_reader"), required=False),
-               trg_reader=Ref(path=Path("model.trg_reader"), required=False)):
-    register_handler(self)
-=======
 
   @register_xnmt_handler
   @serializable_init
@@ -150,7 +143,6 @@
                yaml_path=None,
                src_reader=Ref("model.src_reader", default=None),
                trg_reader=Ref("model.trg_reader", default=None)):
->>>>>>> bdb3ac2e
     self.fix_norm = fix_norm
     self.weight_noise = weight_noise
     self.word_dropout = word_dropout
@@ -344,13 +336,6 @@
 
   yaml_tag = '!PretrainedSimpleWordEmbedder'
 
-<<<<<<< HEAD
-  def __init__(self, filename, emb_dim=None, weight_noise=None, word_dropout=0.0, fix_norm = None, vocab = None, yaml_path = None,
-               src_reader = Ref(path=Path("model.src_reader"), required=False), trg_reader = Ref(path=Path("model.trg_reader"), required=False),
-               exp_global=Ref(Path("exp_global"))):
-    self.emb_dim = emb_dim or exp_global.default_layer_dim
-    self.weight_noise = weight_noise or exp_global.weight_noise
-=======
   @serializable_init
   def __init__(self,
                filename,
@@ -364,7 +349,6 @@
                trg_reader = Ref("model.trg_reader", default=None)):
     self.emb_dim = emb_dim
     self.weight_noise = weight_noise
->>>>>>> bdb3ac2e
     self.word_dropout = word_dropout
     self.word_id_mask = None
     self.train = False
