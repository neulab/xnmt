--- conflicted
+++ resolved
@@ -204,24 +204,15 @@
     yaml_path (:class:`xnmt.serialize.tree_tools.Path`): Path of this embedder in the component hierarchy. Automatically set by the YAML deserializer.
     src_reader (:class:`xnmt.input.InputReader`): A reader for the source side. Automatically set by the YAML deserializer.
     trg_reader (:class:`xnmt.input.InputReader`): A reader for the target side. Automatically set by the YAML deserializer.
+    param_init (:class:`xnmt.param_init.ParamInitializer`): how to initialize lookup matrices; if None, use ``exp_global.param_init``
   """
 
   yaml_tag = '!SimpleWordEmbedder'
 
   def __init__(self, exp_global=Ref(Path("exp_global")), emb_dim=None, weight_noise=None, word_dropout=0.0,
                fix_norm=None, init=None, vocab_size = None, vocab = None, yaml_path = None,
-<<<<<<< HEAD
-               src_reader = Ref(path=Path("model.src_reader"), required=False), trg_reader = Ref(path=Path("model.trg_reader"), required=False)):
-=======
                src_reader = Ref(path=Path("model.src_reader"), required=False), trg_reader = Ref(path=Path("model.trg_reader"), required=False),
                param_init=None):
-    """
-    :param emb_dim:
-    :param weight_noise: apply Gaussian noise with given standard deviation to embeddings
-    :param word_dropout: drop out word types with a certain probability, sampling word types on a per-sentence level, see https://arxiv.org/abs/1512.05287
-    :param fix_norm: fix the norm of word vectors to be radius r, see https://arxiv.org/abs/1710.01329
-    """
->>>>>>> f281bc2c
     register_handler(self)
     self.emb_dim = emb_dim or exp_global.default_layer_dim
     self.weight_noise = weight_noise or exp_global.weight_noise
