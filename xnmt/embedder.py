from __future__ import division, generators

from batcher import *
import dynet as dy
from serializer import Serializable
from expression_sequence import ExpressionSequence, LazyNumpyExpressionSequence
import model_globals

class Embedder:
  """
  An embedder takes in word IDs and outputs continuous vectors.
  
  This can be done on a word-by-word basis, or over a sequence.
  """

  def embed(self, word):
    """Embed a single word.

    :param word: This will generally be an integer word ID, but could also be something like a string. It could
      also be batched, in which case the input will be a list of integers or other things.
    :returns: A DyNet Expression corresponding to the embedding of the word(s).
    """
    raise NotImplementedError('embed must be implemented in Embedder subclasses')

  def embed_sent(self, sent):
    """Embed a full sentence worth of words.

    :param sent: This will generally be a list of word IDs, but could also be a list of strings or some other format.
      It could also be batched, in which case it will be a list of list.
    :returns: An ExpressionSequence representing vectors of each word in the input.
    """
    raise NotImplementedError('embed_sent must be implemented in Embedder subclasses')

  @staticmethod
  def from_spec(input_format, vocab_size, emb_dim, model):
    input_format_lower = input_format.lower()
    if input_format_lower == "text":
      return SimpleWordEmbedder(vocab_size, emb_dim, model)
    elif input_format_lower == "contvec":
      return NoopEmbedder(emb_dim, model)
    else:
      raise RuntimeError("Unknown input type {}".format(input_format))

class SimpleWordEmbedder(Embedder, Serializable):
  """
  Simple word embeddings via lookup.
  """

  yaml_tag = u'!SimpleWordEmbedder'

  def __init__(self, vocab_size, emb_dim = None):
    self.vocab_size = vocab_size
    if emb_dim is None: emb_dim = model_globals.get("default_layer_dim")
    self.emb_dim = emb_dim
    self.embeddings = model_globals.dynet_param_collection.param_col.add_lookup_parameters((vocab_size, emb_dim))

  def embed(self, x):
    # single mode
    if not Batcher.is_batched(x):
      return self.embeddings[x]
    # minibatch mode
    else:
      return self.embeddings.batch(x)

  def embed_sent(self, sent):
    # single mode
    if not Batcher.is_batched(sent):
      embeddings = [self.embed(word) for word in sent]
    # minibatch mode
    else:
      embeddings = []
      for word_i in range(len(sent[0])):
        embeddings.append(self.embed(Batcher.mark_as_batch([single_sent[word_i] for single_sent in sent])))

    return ExpressionSequence(expr_list=embeddings)

class NoopEmbedder(Embedder, Serializable):
  """
  This embedder performs no lookups but only passes through the inputs.

  Normally, the input is an Input object, which is converted to an expression.

  We can also input an ExpressionSequence, which is simply returned as-is.
  This is useful e.g. to stack several encoders, where the second encoder performs no
  lookups.
  """

  yaml_tag = u'!NoopEmbedder'
  def __init__(self, emb_dim):
    self.emb_dim = emb_dim

  def embed(self, x):
    return dy.inputTensor(x, batched=Batcher.is_batched(x))

  def embed_sent(self, sent):
    # TODO refactor: seems a bit too many special cases that need to be distinguished
    if isinstance(sent, ExpressionSequence):
      return sent
<<<<<<< HEAD
    batched = Batcher.is_batch_sent(sent)
=======
    batched = Batcher.is_batched(sent)
>>>>>>> a9fb584e
    first_sent = sent[0] if batched else sent
    if hasattr(first_sent, "get_array"):
      if not batched:
        return LazyNumpyExpressionSequence(lazy_data=sent.get_array())
      else:
        return LazyNumpyExpressionSequence(lazy_data=Batcher.mark_as_batch(map(lambda s: s.get_array(), sent)))
    else:
      if not batched:
        embeddings = [self.embed(word) for word in sent]
      else:
        embeddings = []
        for word_i in range(len(first_sent)):
          embeddings.append(self.embed(Batcher.mark_as_batch([single_sent[word_i] for single_sent in sent])))
      return ExpressionSequence(expr_list=embeddings)
<|MERGE_RESOLUTION|>--- conflicted
+++ resolved
@@ -96,11 +96,7 @@
     # TODO refactor: seems a bit too many special cases that need to be distinguished
     if isinstance(sent, ExpressionSequence):
       return sent
-<<<<<<< HEAD
-    batched = Batcher.is_batch_sent(sent)
-=======
     batched = Batcher.is_batched(sent)
->>>>>>> a9fb584e
     first_sent = sent[0] if batched else sent
     if hasattr(first_sent, "get_array"):
       if not batched:
