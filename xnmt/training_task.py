--- conflicted
+++ resolved
@@ -100,43 +100,10 @@
                run_for_epochs=None, lr_decay=1.0, lr_decay_times=3, patience=1,
                initial_patience=None, dev_tasks=None, restart_trainer=False,
                reload_command=None, name=None, sample_train_sents=None,
-<<<<<<< HEAD
-               max_num_train_sents=None, max_src_len=None, max_trg_len=None,
-               loss_scaler=None,
-               exp_global=Ref(Path("exp_global"))):
-    """
-    Args:
-      exp_global:
-      model: a generator.GeneratorModel object
-      src_file: The file for the source data.
-      trg_file: The file for the target data.
-      dev_every (int): dev checkpoints every n sentences (0 for only after epoch)
-      batcher: Type of batcher
-      loss_calculator:
-      lr_decay (float):
-      lr_decay_times (int):  Early stopping after decaying learning rate a certain number of times
-      patience (int): apply LR decay after dev scores haven't improved over this many checkpoints
-      initial_patience (int): if given, allows adjusting patience for the first LR decay
-      dev_tasks: A list of tasks to run on the development set
-      restart_trainer: Restart trainer (useful for Adam) and revert weights to best dev checkpoint when applying LR decay (https://arxiv.org/pdf/1706.09733.pdf)
-      reload_command: Command to change the input data after each epoch.
-                           --epoch EPOCH_NUM will be appended to the command.
-                           To just reload the data after each epoch set the command to 'true'.
-      sample_train_sents:
-      max_num_train_sents:
-      max_src_len:
-      max_trg_len:
-      name: will be prepended to log outputs if given
-    """
-    self.exp_global = exp_global
-    self.model_file = self.exp_global.dynet_param_collection.model_file
-=======
                max_num_train_sents=None, max_src_len=None, max_trg_len=None):
->>>>>>> bdb3ac2e
     self.src_file = src_file
     self.trg_file = trg_file
     self.dev_tasks = dev_tasks
-    self.loss_scaler = loss_scaler
 
     if lr_decay > 1.0 or lr_decay <= 0.0:
       raise RuntimeError("illegal lr_decay, must satisfy: 0.0 < lr_decay <= 1.0")
@@ -289,9 +256,6 @@
     loss_builder.add_loss("standard_loss", standard_loss)
     loss_builder.add_loss("additional_loss", additional_loss)
     
-    if self.loss_scaler is not None:
-      loss_builder = self.loss_scaler(loss_builder)
-
     loss_value = loss_builder.compute()
     self.logger.update_epoch_loss(src, trg, loss_builder.get_loss_stats())
     self.logger.report_train_process()
