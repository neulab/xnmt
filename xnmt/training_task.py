--- conflicted
+++ resolved
@@ -66,11 +66,7 @@
 class SimpleTrainingTask(TrainingTask, Serializable):
   yaml_tag = '!SimpleTrainingTask'
   def __init__(self, model, src_file=None, trg_file=None, dev_every=0,
-<<<<<<< HEAD
-               batcher=bare(SrcBatcher, batch_size=32), loss_calculator=None, 
-=======
                batcher=bare(SrcBatcher, batch_size=32), loss_calculator=None,
->>>>>>> ac96499d
                run_for_epochs=None, lr_decay=1.0, lr_decay_times=3, patience=1,
                initial_patience=None, dev_tasks=None, restart_trainer=False,
                reload_command=None, name=None, sample_train_sents=None,
@@ -167,13 +163,8 @@
     retcode = self._augmentation_handle.returncode
     if retcode is not None:
       if self.training_state.epoch_num > 0:
-<<<<<<< HEAD
         logger.info('using reloaded data')
       # reload the data   
-=======
-        print('using reloaded data')
-      # reload the data
->>>>>>> ac96499d
       self.src_data, self.trg_data, self.src_batches, self.trg_batches = \
           xnmt.input.read_parallel_corpus(self.model.src_reader, self.model.trg_reader,
                                           self.src_file, self.trg_file,
