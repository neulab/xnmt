from __future__ import division, generators

import dynet as dy

from xnmt.lstm import UniLSTMSeqTransducer
from xnmt.expression_sequence import ExpressionSequence, ReversedExpressionSequence
from xnmt.serialize.serializable import Serializable
from xnmt.serialize.tree_tools import Ref, Path
from xnmt.events import register_handler, handle_xnmt_event
from xnmt.transducer import SeqTransducer, FinalTransducerState

class PseudoState(object):
  """
  Emulates a state object for python RNN builders. This allows them to be
  used with minimal changes in code that uses dy.VanillaLSTMBuilder.
  """
  def __init__(self, network, output=None):
    self.network = network
    self._output = output

  def add_input(self, e):
    self._output = self.network.transduce([e])[0]
    return self

  def output(self):
    return self._output

  def h(self):
    raise NotImplementedError("h() is not supported on PseudoStates")

  def s(self):
    raise NotImplementedError("s() is not supported on PseudoStates")


class ResidualLSTMSeqTransducer(SeqTransducer, Serializable):
  yaml_tag = u'!ResidualLSTMSeqTransducer'

  def __init__(self, exp_global=Ref(Path("exp_global")), input_dim=512, layers=1, hidden_dim=None, residual_to_output=False, dropout=None, bidirectional=True):
    register_handler(self)
    self._final_states = None
    hidden_dim = hidden_dim or exp_global.default_layer_dim
    if bidirectional:
      self.builder = ResidualBiRNNBuilder(num_layers=layers, input_dim=input_dim, hidden_dim=hidden_dim, add_to_output=residual_to_output, exp_global=exp_global, dropout=dropout)
    else:
      self.builder = ResidualRNNBuilder(exp_global=exp_global, num_layers=layers, input_dim=input_dim, hidden_dim=hidden_dim, add_to_output=residual_to_output, dropout=dropout)

  @handle_xnmt_event
  def on_start_sent(self, src):
    self._final_states = None

  def __call__(self, sent):
    output = self.builder.transduce(sent)
    if not isinstance(output, ExpressionSequence):
      output = ExpressionSequence(expr_list=output)
    self._final_states = self.builder.get_final_states()
    return output

  def get_final_states(self):
    assert self._final_states is not None, "ResidualLSTMSeqTransducer.__call__() must be invoked before ResidualLSTMSeqTransducer.get_final_states()"
    return self._final_states

class ResidualRNNBuilder(object):
  """

  Builder for RNNs that implements additional residual connections between layers: the output of each
  intermediate hidden layer is added to its output.

  input ---> hidden layer 1 ---> hidden layer 2 -+--> ... -+---> hidden layer n ---+--->
                              \_________________/  \_ ... _/ \_(if add_to_output)_/
  """

  def __init__(self, num_layers, input_dim, hidden_dim, add_to_output=False, dropout=None, exp_global=Ref(Path("exp_global"))):
    """
    :param num_layers: depth of the RNN (> 0)
    :param input_dim: size of the inputs
    :param hidden_dim: size of the outputs (and intermediate layer representations)
    :param model:
    :param add_to_output: whether to add a residual connection to the output layer
    """
    assert num_layers > 0
    self.builder_layers = []
    self.builder_layers.append(UniLSTMSeqTransducer(exp_global=exp_global, input_dim=input_dim, hidden_dim=hidden_dim, dropout=dropout))
    for _ in range(num_layers - 1):
      self.builder_layers.append(UniLSTMSeqTransducer(exp_global=exp_global, input_dim=hidden_dim, hidden_dim=hidden_dim, dropout=dropout))

    self.add_to_output = add_to_output

  def whoami(self):
    return "ResidualRNNBuilder"

  def get_final_states(self):
    return self._final_states

  @staticmethod
  def _sum_lists(a, b):
    """
    Sums lists element-wise.
    """
    return [ea + eb for (ea, eb) in zip(a, b)]

  def add_inputs(self, es):
    """
    Returns the list of RNNStates obtained by adding the inputs to the RNN.

    :param es: a list of Expression

    see also transduce(xs)

    .transduce(xs) is different from .add_inputs(xs) in the following way:

        .add_inputs(xs) returns a list of RNNState objects. RNNState objects can be
         queried in various ways. In particular, they allow access to the previous
         state, as well as to the state-vectors (h() and s() )
         add_inputs is used for compatibility only, and the returned state will only
         support the output() operation, not h() or s().

        .transduce(xs) returns a list of Expression. These are just the output
         expressions. For many cases, this suffices.
         transduce is much more memory efficient than add_inputs.
    """
    return PseudoState(self, self.transduce(es))

  def transduce(self, es):
    """
    returns the list of output Expressions obtained by adding the given inputs
    to the current state, one by one.

    :param es: a list of Expression

    see also add_inputs(xs), including for explanation of differences between
    add_inputs and this function.
    """
    es = self.builder_layers[0](es)
    self._final_states = [self.builder_layers[0].get_final_states()[0]]

    if len(self.builder_layers) == 1:
      return es

    for l in self.builder_layers[1:]:
      es = ExpressionSequence(expr_list=self._sum_lists(l(es), es))
      self._final_states.append(FinalTransducerState(es[-1], l.get_final_states()[0].cell_expr()))

    last_output = self.builder_layers[-1](es)

    if self.add_to_output:
      self._final_states.append(FinalTransducerState(last_output[-1], self.builder_layers[-1].get_final_states()[0].cell_expr()))
      return ExpressionSequence(expr_list=self._sum_lists(last_output, es))
    else:
      self._final_states.append(self.builder_layers[-1].get_final_states()[0])
      return last_output

  def initial_state(self):
    return PseudoState(self)


class ResidualBiRNNBuilder:
  """
  A residual network with bidirectional first layer
  """
  def __init__(self, num_layers, input_dim, hidden_dim, add_to_output=False, dropout=None, exp_global=Ref(Path("exp_global"))):
    assert num_layers > 1
    assert hidden_dim % 2 == 0
    self.forward_layer = UniLSTMSeqTransducer(exp_global=exp_global, input_dim=input_dim, hidden_dim=hidden_dim/2, dropout=dropout)
    self.backward_layer = UniLSTMSeqTransducer(exp_global=exp_global, input_dim=input_dim, hidden_dim=hidden_dim/2, dropout=dropout)
<<<<<<< HEAD
    self.residual_network = ResidualRNNBuilder(exp_global=exp_global, num_layers=num_layers - 1, input_dim=hidden_dim, hidden_dim=hidden_dim, 
=======
    self.residual_network = ResidualRNNBuilder(exp_global=exp_global, num_layers=num_layers - 1, input_dim=hidden_dim, hidden_dim=hidden_dim,
>>>>>>> ac96499d
                                               add_to_output=add_to_output, dropout=dropout)

  def get_final_states(self):
    return self._final_states

  def add_inputs(self, es):
    return PseudoState(self, self.transduce(es))

  def transduce(self, es):
    forward_e = self.forward_layer(es)
    backward_e = self.backward_layer(ReversedExpressionSequence(es))
    self._final_states = [FinalTransducerState(dy.concatenate([self.forward_layer.get_final_states()[0].main_expr(),
                                                            self.backward_layer.get_final_states()[0].main_expr()]),
                                            dy.concatenate([self.forward_layer.get_final_states()[0].cell_expr(),
                                                            self.backward_layer.get_final_states()[0].cell_expr()]))]

    output = self.residual_network.transduce(ExpressionSequence(expr_list=[dy.concatenate([f,b]) for f,b in zip(forward_e, ReversedExpressionSequence(backward_e))]))
    self._final_states += self.residual_network.get_final_states()
    return output

  def initial_state(self):
    return PseudoState(self)<|MERGE_RESOLUTION|>--- conflicted
+++ resolved
@@ -162,11 +162,7 @@
     assert hidden_dim % 2 == 0
     self.forward_layer = UniLSTMSeqTransducer(exp_global=exp_global, input_dim=input_dim, hidden_dim=hidden_dim/2, dropout=dropout)
     self.backward_layer = UniLSTMSeqTransducer(exp_global=exp_global, input_dim=input_dim, hidden_dim=hidden_dim/2, dropout=dropout)
-<<<<<<< HEAD
-    self.residual_network = ResidualRNNBuilder(exp_global=exp_global, num_layers=num_layers - 1, input_dim=hidden_dim, hidden_dim=hidden_dim, 
-=======
     self.residual_network = ResidualRNNBuilder(exp_global=exp_global, num_layers=num_layers - 1, input_dim=hidden_dim, hidden_dim=hidden_dim,
->>>>>>> ac96499d
                                                add_to_output=add_to_output, dropout=dropout)
 
   def get_final_states(self):
