from __future__ import division, generators

import dynet as dy

from xnmt.lstm import UniLSTMSeqTransducer
from xnmt.expression_sequence import ExpressionSequence, ReversedExpressionSequence
from xnmt.serializer import Serializable
from xnmt.events import register_handler, handle_xnmt_event
from xnmt.transducer import SeqTransducer, FinalTransducerState

class PseudoState(object):
  """
  Emulates a state object for python RNN builders. This allows them to be
  used with minimal changes in code that uses dy.VanillaLSTMBuilder.
  """
  def __init__(self, network, output=None):
    self.network = network
    self._output = output

  def add_input(self, e):
    self._output = self.network.transduce([e])[0]
    return self

  def output(self):
    return self._output

  def h(self):
    raise NotImplementedError("h() is not supported on PseudoStates")

  def s(self):
    raise NotImplementedError("s() is not supported on PseudoStates")


class ResidualLSTMSeqTransducer(SeqTransducer, Serializable):
  yaml_tag = u'!ResidualLSTMSeqTransducer'

  def __init__(self, yaml_context, input_dim=512, layers=1, hidden_dim=None, residual_to_output=False, dropout=None, bidirectional=True):
    self._final_states = None
    register_handler(self)
    hidden_dim = hidden_dim or yaml_context.default_layer_dim
    if bidirectional:
      self.builder = ResidualBiRNNBuilder(yaml_context, layers, input_dim, hidden_dim, residual_to_output, dropout=dropout)
    else:
      self.builder = ResidualRNNBuilder(yaml_context, layers, input_dim, hidden_dim, residual_to_output, dropout=dropout)

  @handle_xnmt_event
<<<<<<< HEAD
=======
  def on_set_train(self, val):
    self.builder.set_dropout(self.dropout if val else 0.0)

  @handle_xnmt_event
>>>>>>> 38044b36
  def on_start_sent(self, *args, **kwargs):
    self._final_states = None

  def __call__(self, sent):
    output = self.builder.transduce(sent)
    if not isinstance(output, ExpressionSequence):
      output = ExpressionSequence(expr_list=output)
    self._final_states = self.builder.get_final_states()
    return output

  def get_final_states(self):
    assert self._final_states is not None, "ResidualLSTMSeqTransducer.__call__() must be invoked before ResidualLSTMSeqTransducer.get_final_states()"
    return self._final_states

class ResidualRNNBuilder(object):
  """

  Builder for RNNs that implements additional residual connections between layers: the output of each
  intermediate hidden layer is added to its output.

  input ---> hidden layer 1 ---> hidden layer 2 -+--> ... -+---> hidden layer n ---+--->
                              \_________________/  \_ ... _/ \_(if add_to_output)_/
  """

  def __init__(self, yaml_context, num_layers, input_dim, hidden_dim, add_to_output=False, dropout=None):
    """
    :param num_layers: depth of the RNN (> 0)
    :param input_dim: size of the inputs
    :param hidden_dim: size of the outputs (and intermediate layer representations)
    :param model:
    :param add_to_output: whether to add a residual connection to the output layer
    """
    assert num_layers > 0
    self.builder_layers = []
    self.builder_layers.append(UniLSTMSeqTransducer(yaml_context, input_dim, hidden_dim, dropout=dropout))
    for _ in range(num_layers - 1):
      self.builder_layers.append(UniLSTMSeqTransducer(yaml_context, hidden_dim, hidden_dim, dropout=dropout))

    self.add_to_output = add_to_output

  def whoami(self):
    return "ResidualRNNBuilder"

  def get_final_states(self):
    return self._final_states

  @staticmethod
  def _sum_lists(a, b):
    """
    Sums lists element-wise.
    """
    return [ea + eb for (ea, eb) in zip(a, b)]

  def add_inputs(self, es):
    """
    Returns the list of RNNStates obtained by adding the inputs to the RNN.

    :param es: a list of Expression

    see also transduce(xs)

    .transduce(xs) is different from .add_inputs(xs) in the following way:

        .add_inputs(xs) returns a list of RNNState objects. RNNState objects can be
         queried in various ways. In particular, they allow access to the previous
         state, as well as to the state-vectors (h() and s() )
         add_inputs is used for compatibility only, and the returned state will only
         support the output() operation, not h() or s().

        .transduce(xs) returns a list of Expression. These are just the output
         expressions. For many cases, this suffices.
         transduce is much more memory efficient than add_inputs.
    """
    return PseudoState(self, self.transduce(es))

  def transduce(self, es):
    """
    returns the list of output Expressions obtained by adding the given inputs
    to the current state, one by one.

    :param es: a list of Expression

    see also add_inputs(xs), including for explanation of differences between
    add_inputs and this function.
    """
    es = self.builder_layers[0](es)
    self._final_states = [self.builder_layers[0].get_final_states()[0]]

    if len(self.builder_layers) == 1:
      return es

    for l in self.builder_layers[1:]:
      es = ExpressionSequence(expr_list=self._sum_lists(l(es), es))
      self._final_states.append(FinalTransducerState(es[-1], l.get_final_states()[0].cell_expr()))

    last_output = self.builder_layers[-1](es)

    if self.add_to_output:
      self._final_states.append(FinalTransducerState(last_output[-1], self.builder_layers[-1].get_final_states()[0].cell_expr()))
      return ExpressionSequence(expr_list=self._sum_lists(last_output, es))
    else:
      self._final_states.append(self.builder_layers[-1].get_final_states()[0])
      return last_output

  def initial_state(self):
    return PseudoState(self)


class ResidualBiRNNBuilder:
  """
  A residual network with bidirectional first layer
  """
  def __init__(self, yaml_context, num_layers, input_dim, hidden_dim, add_to_output=False, dropout=None):
    assert num_layers > 1
    assert hidden_dim % 2 == 0
    self.forward_layer = UniLSTMSeqTransducer(yaml_context, input_dim, hidden_dim/2, dropout=dropout)
    self.backward_layer = UniLSTMSeqTransducer(yaml_context, input_dim, hidden_dim/2, dropout=dropout)
    self.residual_network = ResidualRNNBuilder(yaml_context, num_layers - 1, hidden_dim, hidden_dim, 
                                               add_to_output, dropout=dropout)

  def get_final_states(self):
    return self._final_states

  def add_inputs(self, es):
    return PseudoState(self, self.transduce(es))

  def transduce(self, es):
    forward_e = self.forward_layer(es)
    backward_e = self.backward_layer(ReversedExpressionSequence(es))
    self._final_states = [FinalTransducerState(dy.concatenate([self.forward_layer.get_final_states()[0].main_expr(),
                                                            self.backward_layer.get_final_states()[0].main_expr()]),
                                            dy.concatenate([self.forward_layer.get_final_states()[0].cell_expr(),
                                                            self.backward_layer.get_final_states()[0].cell_expr()]))]

    output = self.residual_network.transduce(ExpressionSequence(expr_list=[dy.concatenate([f,b]) for f,b in zip(forward_e, ReversedExpressionSequence(backward_e))]))
    self._final_states += self.residual_network.get_final_states()
    return output

  def initial_state(self):
    return PseudoState(self)<|MERGE_RESOLUTION|>--- conflicted
+++ resolved
@@ -44,13 +44,10 @@
       self.builder = ResidualRNNBuilder(yaml_context, layers, input_dim, hidden_dim, residual_to_output, dropout=dropout)
 
   @handle_xnmt_event
-<<<<<<< HEAD
-=======
   def on_set_train(self, val):
     self.builder.set_dropout(self.dropout if val else 0.0)
 
   @handle_xnmt_event
->>>>>>> 38044b36
   def on_start_sent(self, *args, **kwargs):
     self._final_states = None
 
