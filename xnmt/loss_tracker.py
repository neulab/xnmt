import time

import xnmt.loss
from xnmt.vocab import Vocab
from xnmt.events import register_xnmt_handler, handle_xnmt_event
from xnmt.util import format_time, log_readable_and_structured

class AccumTimeTracker(object):
  def __init__(self):
    self.start_time = None
    self.accum_time = 0.0

  def __enter__(self):
    self.start_time = time.time()

  def __exit__(self, *args):
    self.accum_time += time.time() - self.start_time

  def get_and_reset(self):
    ret = self.accum_time
    self.accum_time = 0.0
    return ret

class TrainLossTracker(object):

  REPORT_TEMPLATE_SPEED = 'Epoch {epoch:.4f}: {data}_loss/word={loss:.6f} (words={words}, words/sec={words_per_sec:.2f}, time={time})'
  REPORT_TEMPLATE = 'Epoch {epoch:.4f}: {data}_loss/word={loss:.6f} (words={words}, time={time})'
  REPORT_TEMPLATE_ADDITIONAL = '- {loss_name} {loss:5.6f}'
  REPORT_EVERY = 1000

  @register_xnmt_handler
  def __init__(self, training_task):
    self.training_task = training_task

    self.epoch_loss = xnmt.loss.LossScalarBuilder()
    self.epoch_words = 0
    self.last_report_sents_into_epoch = 0
    self.last_report_sents_since_start = 0

    self.last_report_words = 0

    self.time_tracker = AccumTimeTracker()
    self.start_time = time.time()
    self.name = self.training_task.name

  @handle_xnmt_event
  def on_new_epoch(self, training_task, num_sents):
    if training_task is self.training_task:
      self.epoch_loss.zero()
      self.epoch_words = 0
      self.last_report_sents_since_start = 0
      self.last_report_words = 0

  def report(self, trg, loss):
    """
    Accumulate training loss and report every REPORT_EVERY sentences.
    """
<<<<<<< HEAD
    batch_sent_num = self.count_sent_num(src)
    self.sent_num += batch_sent_num
    self.sent_num_not_report_train += batch_sent_num
    self.sent_num_not_report_dev += batch_sent_num
    self.epoch_words += sum(self.last_trg_words)
=======
    self.epoch_words += self.count_trg_words(trg)
>>>>>>> 1147bb4f
    self.epoch_loss += loss

    sent_num_not_report = self.training_task.training_state.sents_since_start - self.last_report_sents_since_start
    should_report = sent_num_not_report >= TrainLossTracker.REPORT_EVERY \
                    or self.training_task.training_state.sents_into_epoch == self.training_task.cur_num_sentences()

    if should_report:
      fractional_epoch = (self.training_task.training_state.epoch_num - 1) \
                         + self.training_task.training_state.sents_into_epoch / self.training_task.cur_num_sentences()
      accum_time = self.time_tracker.get_and_reset()
      log_readable_and_structured(
        TrainLossTracker.REPORT_TEMPLATE_SPEED if accum_time else TrainLossTracker.REPORT_TEMPLATE,
        {"key": "train_loss", "data": "train",
         "epoch": fractional_epoch,
         "loss": self.epoch_loss.sum() / self.epoch_words,
         "words": self.epoch_words,
         "words_per_sec": (self.epoch_words - self.last_report_words) / (
           accum_time) if accum_time else "-",
         "time": format_time(time.time() - self.start_time)},
        task_name=self.name)

      if len(self.epoch_loss) > 1:
        for loss_name, loss_values in self.epoch_loss.items():
          log_readable_and_structured(TrainLossTracker.REPORT_TEMPLATE_ADDITIONAL,
                                      {"key": "additional_train_loss",
                                       "loss_name": loss_name,
                                       "loss": loss_values / self.epoch_words},
                                      task_name=self.name)

      self.last_report_words = self.epoch_words
      self.last_report_sents_since_start = self.training_task.training_state.sents_since_start

  def count_trg_words(self, trg_words):
    trg_cnt = 0
    for x in trg_words:
      if type(x) == int:
        trg_cnt += 1 if x != Vocab.ES else 0
      else:
        trg_cnt += sum([1 if y != Vocab.ES else 0 for y in x])
    return trg_cnt

class DevLossTracker(object):

  REPORT_TEMPLATE_DEV         = 'Epoch {epoch:.4f} dev {score} (words={words}, time={time})'
  REPORT_TEMPLATE_DEV_AUX     = '             dev auxiliary {score}'
  REPORT_TEMPLATE_TIME_NEEDED = '             checkpoint took {time_needed}'

  def __init__(self, training_task, eval_every, name=None):
    self.training_task = training_task
    self.eval_dev_every = eval_every

    self.last_report_sents_since_start = 0
    self.fractional_epoch = 0

    self.dev_score = None
    self.dev_words = 0
    self.aux_scores = []

    self.start_time = time.time()
    self.name = name
    self.time_tracker = AccumTimeTracker()

  def set_dev_score(self, dev_words, dev_score):
    self.dev_score = dev_score
    self.dev_words = dev_words

  def add_aux_score(self, score):
    self.aux_scores.append(score)

  def should_report_dev(self):
    sent_num_not_report = self.training_task.training_state.sents_since_start - self.last_report_sents_since_start
    if self.eval_dev_every > 0:
      return sent_num_not_report >= self.eval_dev_every
    else:
      return sent_num_not_report >= self.training_task.cur_num_sentences()

  def report(self):
    this_report_time = time.time()
<<<<<<< HEAD
    sent_num = self.eval_dev_every if self.eval_dev_every != 0 else self.total_train_sent
    self.sent_num_not_report_dev = self.sent_num_not_report_dev % sent_num
    self.fractional_epoch = (self.epoch_num - 1) + self.sent_num / self.total_train_sent
    self.log_readable_and_structured(LossTracker.REPORT_TEMPLATE_DEV,
                                     {"key" : "dev_loss",
                                      "epoch" : self.fractional_epoch,
                                      "score" : self.dev_score,
                                      "words" : self.dev_words,
                                      "words_per_sec" :  self.dev_words / (this_report_time - self.dev_start_time),
                                      "time" : self.format_time(this_report_time - self.start_time)
                                      })

    save_model = True
    if self.best_dev_score is not None:
      save_model = self.dev_score.better_than(self.best_dev_score)
    if save_model:
      self.best_dev_score = self.dev_score
      logger.info(f"Epoch {self.fractional_epoch:.4f}: best dev score, writing out model")
    return save_model

  def report_auxiliary_score(self, score):
    self.log_readable_and_structured(LossTracker.REPORT_TEMPLATE_DEV_AUX,
                                     {"key": "auxiliary_score",
                                      "epoch" : self.fractional_epoch,
                                      "score" : score})

  def count_trg_words(self, trg_words):
    """
    Method for counting number of trg words.
    """
    raise NotImplementedError('count_trg_words must be implemented in LossTracker subclasses')

  def count_sent_num(self, obj):
    """
    Method for counting number of sents.
    """
    raise NotImplementedError('count_trg_words must be implemented in LossTracker subclasses')

  def clear_counters(self):
    self.sent_num = 0
    self.sent_num_not_report_dev = 0
    self.sent_num_not_report_train = 0

  def report_loss(self):
    pass


class BatchLossTracker(LossTracker):
  """
  A class to track training process and generate report for minibatch mode.
  """

  def count_trg_words(self, trg_words):
    trg_cnt = [0 for _ in range(len(trg_words))]
    for i in range(len(trg_words)):
      item = trg_words[i]
      if type(item) == int:
        trg_cnt[i] = 1 if item != Vocab.ES else 0
      else:
        trg_cnt[i] = sum([1 if y != Vocab.ES else 0 for y in item])
    self.last_trg_words = trg_cnt
    return trg_cnt

  def count_sent_num(self, obj):
    return len(obj)
=======
    self.last_report_sents_since_start = self.training_task.training_state.sents_since_start
    self.fractional_epoch = (self.training_task.training_state.epoch_num - 1) \
                            + self.training_task.training_state.sents_into_epoch / self.training_task.cur_num_sentences()
    dev_time = self.time_tracker.get_and_reset()
    log_readable_and_structured(DevLossTracker.REPORT_TEMPLATE_DEV,
                                {"key": "dev_loss",
                                 "epoch": self.fractional_epoch,
                                 "score": self.dev_score,
                                 "words": self.dev_words,
                                 "time": format_time(this_report_time - self.start_time)
                                 },
                                task_name=self.name)
    for score in self.aux_scores:
      log_readable_and_structured(DevLossTracker.REPORT_TEMPLATE_DEV_AUX,
                                  {"key": "auxiliary_score", "epoch": self.fractional_epoch, "score": score},
                                  task_name=self.name)
    log_readable_and_structured(DevLossTracker.REPORT_TEMPLATE_TIME_NEEDED,
                                {"key": "dev_time_needed", "epoch": self.fractional_epoch, "time_needed": format_time(dev_time)},
                                task_name=self.name)
    self.aux_scores = []
>>>>>>> 1147bb4f
<|MERGE_RESOLUTION|>--- conflicted
+++ resolved
@@ -1,6 +1,7 @@
 import time
 
 import xnmt.loss
+import xnmt.batcher
 from xnmt.vocab import Vocab
 from xnmt.events import register_xnmt_handler, handle_xnmt_event
 from xnmt.util import format_time, log_readable_and_structured
@@ -55,15 +56,7 @@
     """
     Accumulate training loss and report every REPORT_EVERY sentences.
     """
-<<<<<<< HEAD
-    batch_sent_num = self.count_sent_num(src)
-    self.sent_num += batch_sent_num
-    self.sent_num_not_report_train += batch_sent_num
-    self.sent_num_not_report_dev += batch_sent_num
-    self.epoch_words += sum(self.last_trg_words)
-=======
     self.epoch_words += self.count_trg_words(trg)
->>>>>>> 1147bb4f
     self.epoch_loss += loss
 
     sent_num_not_report = self.training_task.training_state.sents_since_start - self.last_report_sents_since_start
@@ -142,73 +135,6 @@
 
   def report(self):
     this_report_time = time.time()
-<<<<<<< HEAD
-    sent_num = self.eval_dev_every if self.eval_dev_every != 0 else self.total_train_sent
-    self.sent_num_not_report_dev = self.sent_num_not_report_dev % sent_num
-    self.fractional_epoch = (self.epoch_num - 1) + self.sent_num / self.total_train_sent
-    self.log_readable_and_structured(LossTracker.REPORT_TEMPLATE_DEV,
-                                     {"key" : "dev_loss",
-                                      "epoch" : self.fractional_epoch,
-                                      "score" : self.dev_score,
-                                      "words" : self.dev_words,
-                                      "words_per_sec" :  self.dev_words / (this_report_time - self.dev_start_time),
-                                      "time" : self.format_time(this_report_time - self.start_time)
-                                      })
-
-    save_model = True
-    if self.best_dev_score is not None:
-      save_model = self.dev_score.better_than(self.best_dev_score)
-    if save_model:
-      self.best_dev_score = self.dev_score
-      logger.info(f"Epoch {self.fractional_epoch:.4f}: best dev score, writing out model")
-    return save_model
-
-  def report_auxiliary_score(self, score):
-    self.log_readable_and_structured(LossTracker.REPORT_TEMPLATE_DEV_AUX,
-                                     {"key": "auxiliary_score",
-                                      "epoch" : self.fractional_epoch,
-                                      "score" : score})
-
-  def count_trg_words(self, trg_words):
-    """
-    Method for counting number of trg words.
-    """
-    raise NotImplementedError('count_trg_words must be implemented in LossTracker subclasses')
-
-  def count_sent_num(self, obj):
-    """
-    Method for counting number of sents.
-    """
-    raise NotImplementedError('count_trg_words must be implemented in LossTracker subclasses')
-
-  def clear_counters(self):
-    self.sent_num = 0
-    self.sent_num_not_report_dev = 0
-    self.sent_num_not_report_train = 0
-
-  def report_loss(self):
-    pass
-
-
-class BatchLossTracker(LossTracker):
-  """
-  A class to track training process and generate report for minibatch mode.
-  """
-
-  def count_trg_words(self, trg_words):
-    trg_cnt = [0 for _ in range(len(trg_words))]
-    for i in range(len(trg_words)):
-      item = trg_words[i]
-      if type(item) == int:
-        trg_cnt[i] = 1 if item != Vocab.ES else 0
-      else:
-        trg_cnt[i] = sum([1 if y != Vocab.ES else 0 for y in item])
-    self.last_trg_words = trg_cnt
-    return trg_cnt
-
-  def count_sent_num(self, obj):
-    return len(obj)
-=======
     self.last_report_sents_since_start = self.training_task.training_state.sents_since_start
     self.fractional_epoch = (self.training_task.training_state.epoch_num - 1) \
                             + self.training_task.training_state.sents_into_epoch / self.training_task.cur_num_sentences()
@@ -229,4 +155,3 @@
                                 {"key": "dev_time_needed", "epoch": self.fractional_epoch, "time_needed": format_time(dev_time)},
                                 task_name=self.name)
     self.aux_scores = []
->>>>>>> 1147bb4f
