from __future__ import division, generators

import time

import xnmt.loss
from xnmt.vocab import Vocab
<<<<<<< HEAD
from xnmt.evaluator import LossScore
=======
from xnmt.events import register_handler, handle_xnmt_event
>>>>>>> 9d00e4ff

class LossTracker(object):
  """
  A template class to track training process and generate report.
  """

  REPORT_TEMPLATE           = 'Epoch %.4f: {}_loss/word=%.6f (words=%d, words/sec=%.2f, time=%s)'
  REPORT_TEMPLATE_DEV       = '  Epoch %.4f dev Loss %s=%.6f (words=%d, words/sec=%.2f, time=%s)'
  REPORT_TEMPLATE_DEV_AUX   = '  Epoch %.4f dev [auxiliary] %s'

  def __init__(self, training_regimen, eval_every, name=None):
    register_handler(self)
    
    self.training_regimen = training_regimen
    self.eval_train_every = 1000
    self.eval_dev_every = eval_every

    self.epoch_num = 0

    self.epoch_loss = xnmt.loss.LossScalarBuilder()
    self.epoch_words = 0
    self.sent_num = 0
    self.sent_num_not_report_train = 0
    self.sent_num_not_report_dev = 0
    self.fractional_epoch = 0

    self.dev_score = None
    self.best_dev_score = None
    self.dev_words = 0

    self.last_report_words = 0
    self.start_time = time.time()
    self.last_report_train_time = self.start_time
    self.dev_start_time = self.start_time
    
    self.name = name

  @handle_xnmt_event
  def on_new_epoch(self, training_regimen, num_sents):
    """
    Clear epoch-wise counters for starting a new training epoch.
    """
<<<<<<< HEAD
    self.epoch_loss.zero()
    self.epoch_words = 0
    self.epoch_num += 1
    self.sent_num = 0
    self.sent_num_not_report_train = 0
    self.sent_num_not_report_dev = 0
    self.last_report_words = 0
=======
    if training_regimen is self.training_regimen:
      self.total_train_sent = num_sents
      self.epoch_loss = xnmt.loss.LossBuilder()
      self.epoch_words = 0
      self.epoch_num += 1
      self.sent_num = 0
      self.sent_num_not_report_train = 0
      self.sent_num_not_report_dev = 0
      self.last_report_words = 0
      self.last_report_train_time = time.time()
>>>>>>> 9d00e4ff

  def update_epoch_loss(self, src, trg, loss):
    """
    Update epoch-wise counters for each iteration.
    """
    batch_sent_num = self.count_sent_num(src)
    self.sent_num += batch_sent_num
    self.sent_num_not_report_train += batch_sent_num
    self.sent_num_not_report_dev += batch_sent_num
    self.epoch_words += self.count_trg_words(trg)
    self.epoch_loss += loss

  def format_time(self, seconds):
    return "{}-{}".format(int(seconds) // 86400,
                          time.strftime("%H:%M:%S", time.gmtime(seconds)))

  def print_log(self, print_str):
    if self.name:
      print("[{}] {}".format(self.name, print_str))
    else:
      print(print_str)

  def report_train_process(self):
    """
    Print training report if eval_train_every sents have been evaluated.
    :return: True if the training process is reported
    """
    print_report = self.sent_num_not_report_train >= self.eval_train_every \
                   or self.sent_num == self.total_train_sent

    if print_report:
      self.sent_num_not_report_train = self.sent_num_not_report_train % self.eval_train_every
      self.fractional_epoch = (self.epoch_num - 1) + self.sent_num / self.total_train_sent
      this_report_time = time.time()
      self.print_log(LossTracker.REPORT_TEMPLATE.format('train') % (
                 self.fractional_epoch, self.epoch_loss.sum() / self.epoch_words,
                 self.epoch_words,
                 (self.epoch_words - self.last_report_words) / (this_report_time - self.last_report_train_time),
                 self.format_time(time.time() - self.start_time)))

      if len(self.epoch_loss) > 1:
<<<<<<< HEAD
        for loss_name, loss_values in self.epoch_loss.items():
          print("- %s %5.6f" % (loss_name, loss_values / self.epoch_words))
=======
        for loss_name, loss_values in self.epoch_loss:
          self.print_log("- %s %5.6f" % (loss_name, loss_values / self.epoch_words))
>>>>>>> 9d00e4ff

      self.last_report_words = self.epoch_words
      self.last_report_train_time = this_report_time

      return print_report

  def new_dev(self):
    """
    Clear dev counters for starting a new dev testing.
    """
    self.dev_start_time = time.time()

  def set_dev_score(self, dev_words, dev_score):
    """
    Update dev counters for each iteration.
    """
    self.dev_score = dev_score
    self.dev_words = dev_words

  def should_report_dev(self):
    if self.eval_dev_every > 0:
      return self.sent_num_not_report_dev >= self.eval_dev_every or (self.sent_num == self.total_train_sent)
    else:
      return self.sent_num_not_report_dev >= self.total_train_sent

  def report_dev_and_check_model(self, model_file, primary_loss_name):
    """
    Print dev testing report and check whether the dev loss is the best seen so far.
    :return: True if the dev loss is the best and required save operations
    """
    this_report_time = time.time()
    sent_num = self.eval_dev_every if self.eval_dev_every != 0 else self.total_train_sent
    self.sent_num_not_report_dev = self.sent_num_not_report_dev % sent_num
    self.fractional_epoch = (self.epoch_num - 1) + self.sent_num / self.total_train_sent
<<<<<<< HEAD
    print(LossTracker.REPORT_TEMPLATE_DEV % (
        self.fractional_epoch,
        self.dev_score,
        sum(self.dev_score.values()),
        self.dev_words,
        self.dev_words / (this_report_time - self.dev_start_time),
        self.format_time(this_report_time - self.start_time)))
=======
    self.print_log(LossTracker.REPORT_TEMPLATE_DEV % (
               self.fractional_epoch,
               self.dev_score,
               self.dev_words,
               self.dev_words / (this_report_time - self.dev_start_time),
               self.format_time(this_report_time - self.start_time)))
>>>>>>> 9d00e4ff

    save_model = True
    if self.best_dev_score is not None:
      save_model = LossScore(self.dev_score[primary_loss_name]).better_than(LossScore(self.best_dev_score[primary_loss_name]))
    if save_model:
      self.best_dev_score = self.dev_score
      self.print_log('  Epoch %.4f: best dev score, writing model to %s' % (self.fractional_epoch, model_file))

    return save_model

  def report_auxiliary_score(self, score):
    self.print_log(LossTracker.REPORT_TEMPLATE_DEV_AUX % (self.fractional_epoch, score))

  def count_trg_words(self, trg_words):
    """
    Method for counting number of trg words.
    """
    raise NotImplementedError('count_trg_words must be implemented in LossTracker subclasses')

  def count_sent_num(self, obj):
    """
    Method for counting number of sents.
    """
    raise NotImplementedError('count_trg_words must be implemented in LossTracker subclasses')

  def clear_counters(self):
    self.sent_num = 0
    self.sent_num_not_report_dev = 0
    self.sent_num_not_report_train = 0

  def report_loss(self):
    pass


class BatchLossTracker(LossTracker):
  """
  A class to track training process and generate report for minibatch mode.
  """

  def count_trg_words(self, trg_words):
    trg_cnt = 0
    for x in trg_words:
      if type(x) == int:
        trg_cnt += 1 if x != Vocab.ES else 0
      else:
        trg_cnt += sum([1 if y != Vocab.ES else 0 for y in x])
    return trg_cnt

  def count_sent_num(self, obj):
    return len(obj)<|MERGE_RESOLUTION|>--- conflicted
+++ resolved
@@ -4,11 +4,8 @@
 
 import xnmt.loss
 from xnmt.vocab import Vocab
-<<<<<<< HEAD
 from xnmt.evaluator import LossScore
-=======
 from xnmt.events import register_handler, handle_xnmt_event
->>>>>>> 9d00e4ff
 
 class LossTracker(object):
   """
@@ -51,18 +48,9 @@
     """
     Clear epoch-wise counters for starting a new training epoch.
     """
-<<<<<<< HEAD
-    self.epoch_loss.zero()
-    self.epoch_words = 0
-    self.epoch_num += 1
-    self.sent_num = 0
-    self.sent_num_not_report_train = 0
-    self.sent_num_not_report_dev = 0
-    self.last_report_words = 0
-=======
     if training_regimen is self.training_regimen:
       self.total_train_sent = num_sents
-      self.epoch_loss = xnmt.loss.LossBuilder()
+      self.epoch_loss.zero()
       self.epoch_words = 0
       self.epoch_num += 1
       self.sent_num = 0
@@ -70,7 +58,6 @@
       self.sent_num_not_report_dev = 0
       self.last_report_words = 0
       self.last_report_train_time = time.time()
->>>>>>> 9d00e4ff
 
   def update_epoch_loss(self, src, trg, loss):
     """
@@ -112,13 +99,8 @@
                  self.format_time(time.time() - self.start_time)))
 
       if len(self.epoch_loss) > 1:
-<<<<<<< HEAD
         for loss_name, loss_values in self.epoch_loss.items():
-          print("- %s %5.6f" % (loss_name, loss_values / self.epoch_words))
-=======
-        for loss_name, loss_values in self.epoch_loss:
           self.print_log("- %s %5.6f" % (loss_name, loss_values / self.epoch_words))
->>>>>>> 9d00e4ff
 
       self.last_report_words = self.epoch_words
       self.last_report_train_time = this_report_time
@@ -153,22 +135,13 @@
     sent_num = self.eval_dev_every if self.eval_dev_every != 0 else self.total_train_sent
     self.sent_num_not_report_dev = self.sent_num_not_report_dev % sent_num
     self.fractional_epoch = (self.epoch_num - 1) + self.sent_num / self.total_train_sent
-<<<<<<< HEAD
-    print(LossTracker.REPORT_TEMPLATE_DEV % (
+    self.print_log(LossTracker.REPORT_TEMPLATE_DEV % (
         self.fractional_epoch,
         self.dev_score,
         sum(self.dev_score.values()),
         self.dev_words,
         self.dev_words / (this_report_time - self.dev_start_time),
         self.format_time(this_report_time - self.start_time)))
-=======
-    self.print_log(LossTracker.REPORT_TEMPLATE_DEV % (
-               self.fractional_epoch,
-               self.dev_score,
-               self.dev_words,
-               self.dev_words / (this_report_time - self.dev_start_time),
-               self.format_time(this_report_time - self.start_time)))
->>>>>>> 9d00e4ff
 
     save_model = True
     if self.best_dev_score is not None:
