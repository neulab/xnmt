--- conflicted
+++ resolved
@@ -43,13 +43,6 @@
     argparser.add_argument("experiment_name", nargs='*', help="Run only the specified experiments")
     argparser.set_defaults(generate_doc=False)
     args = argparser.parse_args(overwrite_args)
-<<<<<<< HEAD
-
-    config_parser = OptionParser()
-
-=======
-  
->>>>>>> bdb3ac2e
     if args.dynet_seed:
       random.seed(args.dynet_seed)
       np.random.seed(args.dynet_seed)
@@ -58,16 +51,9 @@
       if settings.CHECK_VALIDITY:
         settings.CHECK_VALIDITY = False
         logger.warning("disabling CHECK_VALIDITY because it is not supported on GPU currently")
-<<<<<<< HEAD
-
-    import xnmt.serialize.imports
-    config_experiment_names = config_parser.experiment_names_from_file(args.experiments_file)
-
-=======
   
     config_experiment_names = YamlPreloader.experiment_names_from_file(args.experiments_file)
   
->>>>>>> bdb3ac2e
     results = []
 
     # Check ahead of time that all experiments exist, to avoid bad surprises
@@ -79,14 +65,6 @@
         raise Exception("Experiments {} do not exist".format(",".join(list(nonexistent))))
 
     for experiment_name in experiment_names:
-<<<<<<< HEAD
-      uninitialized_exp_args = config_parser.parse_experiment(args.experiments_file, experiment_name)
-
-      logger.info("=> Running {}".format(experiment_name))
-      logger.debug(f"running XNMT revision {get_git_revision()} on {socket.gethostname()} on {datetime.datetime.now().strftime('%Y-%m-%d %H:%M:%S')}")
-
-      yaml_serializer = YamlSerializer()
-=======
 
       ParamManager.init_param_col()
 
@@ -94,7 +72,6 @@
   
       logger.info(f"=> Running {experiment_name}")
       logger.debug(f"running XNMT revision {tee.get_git_revision()} on {socket.gethostname()} on {datetime.datetime.now().strftime('%Y-%m-%d %H:%M:%S')}")
->>>>>>> bdb3ac2e
 
       glob_args = uninitialized_exp_args.data.exp_global
       log_file = glob_args.log_file
@@ -102,43 +79,27 @@
       if os.path.isfile(log_file) and not settings.OVERWRITE_LOG:
         logger.warning(f"log file {log_file} already exists; please delete by hand if you want to overwrite it (or use --settings=settings.debug or otherwise set OVERWRITE_LOG=True); skipping experiment..")
         continue
-<<<<<<< HEAD
-
-      xnmt.tee.set_out_file(log_file)
-
-=======
   
       tee.set_out_file(log_file)
   
->>>>>>> bdb3ac2e
       model_file = glob_args.model_file
 
       uninitialized_exp_args.data.exp_global.commandline_args = args
 
       # Create the model
-<<<<<<< HEAD
-      experiment = yaml_serializer.initialize_if_needed(uninitialized_exp_args)
-=======
       experiment = initialize_if_needed(uninitialized_exp_args)
       ParamManager.param_col.model_file = experiment.exp_global.model_file
       ParamManager.param_col.save_num_checkpoints = experiment.exp_global.save_num_checkpoints
       ParamManager.populate()
->>>>>>> bdb3ac2e
 
       # Run the experiment
       eval_scores = experiment(save_fct = lambda: save_to_file(model_file, experiment,
                                                                                ParamManager.param_col))
       results.append((experiment_name, eval_scores))
       print_results(results)
-<<<<<<< HEAD
-
-      xnmt.tee.unset_out_file()
-
-=======
       
       tee.unset_out_file()
     
->>>>>>> bdb3ac2e
 def print_results(results):
   print("")
   print("{:<30}|{:<40}".format("Experiment", " Final Scores"))
