#!/usr/bin/env python3

"""
Reads experiments descriptions in the passed configuration file
and runs them sequentially, logging outputs
"""
import argparse
import logging
import os
import random
import sys
import socket
import datetime
import faulthandler
faulthandler.enable()

import numpy as np
from xnmt.settings import settings

from xnmt import logger
from xnmt.tee import log_preamble
from xnmt.param_collection import ParamManager
import xnmt.tee as tee
from xnmt.persistence import YamlPreloader, save_to_file, initialize_if_needed

if settings.RESOURCE_WARNINGS:
  import warnings
  warnings.simplefilter('always', ResourceWarning)

def main(overwrite_args=None):

  with tee.Tee(), tee.Tee(error=True):
    argparser = argparse.ArgumentParser()
    argparser.add_argument("--dynet-mem", type=str)
    argparser.add_argument("--dynet-seed", type=int, help="set random seed for DyNet and XNMT.")
    argparser.add_argument("--dynet-autobatch", type=int)
    argparser.add_argument("--dynet-devices", type=str)
    argparser.add_argument("--dynet-viz", action='store_true', help="use visualization")
    argparser.add_argument("--dynet-gpu", action='store_true', help="use GPU acceleration")
    argparser.add_argument("--dynet-gpu-ids", type=int)
    argparser.add_argument("--dynet-gpus", type=int)
    argparser.add_argument("--dynet-weight-decay", type=float)
    argparser.add_argument("--dynet-profiling", type=int)
    argparser.add_argument("--settings", type=str, default="standard", help="settings (standard, debug, or unittest)"
                                                                            "must be given in '=' syntax, e.g."
                                                                            " --settings=standard")
    argparser.add_argument("experiments_file")
    argparser.add_argument("experiment_name", nargs='*', help="Run only the specified experiments")
    argparser.set_defaults(generate_doc=False)
    args = argparser.parse_args(overwrite_args)

    if args.dynet_seed:
      random.seed(args.dynet_seed)
      np.random.seed(args.dynet_seed)

    if args.dynet_gpu:
      if settings.CHECK_VALIDITY:
        settings.CHECK_VALIDITY = False
        log_preamble("disabling CHECK_VALIDITY because it is not supported on GPU currently", logging.WARNING)

    config_experiment_names = YamlPreloader.experiment_names_from_file(args.experiments_file)

    results = []

    # Check ahead of time that all experiments exist, to avoid bad surprises
    experiment_names = args.experiment_name or config_experiment_names

    if args.experiment_name:
      nonexistent = set(experiment_names).difference(config_experiment_names)
      if len(nonexistent) != 0:
        raise Exception("Experiments {} do not exist".format(",".join(list(nonexistent))))

<<<<<<< HEAD
=======
    log_preamble(f"running XNMT revision {tee.get_git_revision()} on {socket.gethostname()} on {datetime.datetime.now().strftime('%Y-%m-%d %H:%M:%S')}")
>>>>>>> 1147bb4f
    for experiment_name in experiment_names:

      ParamManager.init_param_col()

      uninitialized_exp_args = YamlPreloader.preload_experiment_from_file(args.experiments_file, experiment_name)

      logger.info(f"=> Running {experiment_name}")

      glob_args = uninitialized_exp_args.data.exp_global
      log_file = glob_args.log_file

      if os.path.isfile(log_file) and not settings.OVERWRITE_LOG:
        logger.warning(f"log file {log_file} already exists, skipping experiment; please delete log file by hand if you want to overwrite it "
                       f"(or activate OVERWRITE_LOG, by either specifying an environment variable as OVERWRITE_LOG=1, "
                       f"or specifying --settings=debug, or changing xnmt.settings.Standard.OVERWRITE_LOG manually)")
        continue

      tee.set_out_file(log_file)

      model_file = glob_args.model_file

      uninitialized_exp_args.data.exp_global.commandline_args = args

      # Create the model
      experiment = initialize_if_needed(uninitialized_exp_args)
      ParamManager.param_col.model_file = experiment.exp_global.model_file
      ParamManager.param_col.save_num_checkpoints = experiment.exp_global.save_num_checkpoints
      ParamManager.populate()

      # Run the experiment
      eval_scores = experiment(save_fct = lambda: save_to_file(model_file, experiment))
      results.append((experiment_name, eval_scores))
      print_results(results)

      tee.unset_out_file()
    
def print_results(results):
  print("")
  print("{:<30}|{:<40}".format("Experiment", " Final Scores"))
  print("-" * (70 + 1))

  for experiment_name, eval_scores in results:
    for i in range(len(eval_scores)):
      print("{:<30}| {:<40}".format((experiment_name if i==0 else ""), str(eval_scores[i])))


if __name__ == '__main__':
  sys.exit(main())<|MERGE_RESOLUTION|>--- conflicted
+++ resolved
@@ -70,10 +70,7 @@
       if len(nonexistent) != 0:
         raise Exception("Experiments {} do not exist".format(",".join(list(nonexistent))))
 
-<<<<<<< HEAD
-=======
     log_preamble(f"running XNMT revision {tee.get_git_revision()} on {socket.gethostname()} on {datetime.datetime.now().strftime('%Y-%m-%d %H:%M:%S')}")
->>>>>>> 1147bb4f
     for experiment_name in experiment_names:
 
       ParamManager.init_param_col()
