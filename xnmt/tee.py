--- conflicted
+++ resolved
@@ -54,13 +54,7 @@
 
 def set_out_file(out_file):
   unset_out_file()
-<<<<<<< HEAD
-  dirname = os.path.dirname(out_file)
-  if dirname and not os.path.exists(dirname):
-    os.makedirs(dirname)
-=======
   make_parent_dir(out_file)
->>>>>>> bdb3ac2e
   fh = logging.FileHandler(out_file, mode='w')
   fh.setLevel(settings.LOG_LEVEL_FILE)
   fh.setFormatter(MainFormatter())
