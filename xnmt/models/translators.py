--- conflicted
+++ resolved
@@ -402,13 +402,8 @@
     loss = self.decoder.output_and_loss(h_block, concat_t_block)
     return FactoredLossExpr({"mle": loss})
 
-<<<<<<< HEAD
-  def generate(self, src, idx, forced_trg_ids=None, search_strategy=None):
+  def generate(self, src, forced_trg_ids=None, search_strategy=None):
     event_trigger.start_sent(src)
-=======
-  def generate(self, src, forced_trg_ids=None, search_strategy=None):
-    self.start_sent(src)
->>>>>>> 73bfaaab
     if not batchers.is_batched(src):
       src = batchers.mark_as_batch([src])
     outputs = []
