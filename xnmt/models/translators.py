import dynet as dy
import numpy as np
import collections
import itertools
from collections import namedtuple
from typing import Any, Optional, Sequence, Tuple, Union, List

from xnmt import batchers, inferences, input_readers, search_strategies, transducers
from xnmt.settings import settings
from xnmt.modelparts.attenders import Attender, MlpAttender
from xnmt import batchers, event_trigger
from xnmt.modelparts.decoders import Decoder, AutoRegressiveDecoder, AutoRegressiveDecoderState
from xnmt.modelparts.embedders import Embedder, SimpleWordEmbedder
from xnmt.events import register_xnmt_handler
from xnmt import inferences, input_readers
from xnmt.models import base
from xnmt import sent
from xnmt.losses import FactoredLossExpr
from xnmt.loss_calculators import LossCalculator
from xnmt.transducers.recurrent import BiLSTMSeqTransducer
from xnmt.persistence import serializable_init, Serializable, bare

from xnmt.search_strategies import BeamSearch, SearchStrategy
from xnmt.transducers import base as transducers_base
from xnmt.vocabs import Vocab
from xnmt.persistence import Ref
from xnmt.reports import Reportable

TranslatorOutput = namedtuple('TranslatorOutput', ['state', 'logsoftmax', 'attention'])

class AutoRegressiveTranslator(base.ConditionedModel, base.GeneratorModel):
  """
  A template class for auto-regressive translators.

  The core methods are calc_nll and generate / generate_one_step.
  The former is used during training, the latter for inference.
  Similarly during inference, a search strategy is used to generate an output sequence by repeatedly calling
  generate_one_step.
  """

  def calc_nll(self, src: Union[batchers.Batch, sent.Sentence], trg: Union[batchers.Batch, sent.Sentence]) -> dy.Expression:
    """
    Calculate the negative log likelihood, or similar value, of trg given src

    Args:
      src: The input
      trg: The output

    Return:
      The likelihood
    """
    raise NotImplementedError('must be implemented by subclasses')

  def generate(self, src, idx, search_strategy, forced_trg_ids=None) -> Sequence[sent.Sentence]:
    raise NotImplementedError("must be implemented by subclasses")

  def generate_one_step(self, current_word: Any, current_state: AutoRegressiveDecoderState) -> TranslatorOutput:
    raise NotImplementedError("must be implemented by subclasses")

  def set_trg_vocab(self, trg_vocab=None):
    """
    Set target vocab for generating outputs. If not specified, word IDs are generated instead.

    Args:
      trg_vocab (Vocab): target vocab, or None to generate word IDs
    """
    self.trg_vocab = trg_vocab

  def get_primary_loss(self) -> str:
    return "mle"

  def get_nobp_state(self, state):
    output_state = state.rnn_state.output()
    if type(output_state) == EnsembleListDelegate:
      for i in range(len(output_state)):
        output_state[i] = dy.nobackprop(output_state[i])
    else:
      output_state = dy.nobackprop(output_state)
    return output_state

class DefaultTranslator(AutoRegressiveTranslator, Serializable, Reportable):
  """
  A default translator based on attentional sequence-to-sequence models.

  Args:
    src_reader: A reader for the source side.
    trg_reader: A reader for the target side.
    src_embedder: A word embedder for the input language
    encoder: An encoder to generate encoded inputs
    attender: An attention module
    trg_embedder: A word embedder for the output language
    decoder: A decoder
    inference: The default inference strategy used for this model
  """

  yaml_tag = '!DefaultTranslator'

  @register_xnmt_handler
  @serializable_init
  def __init__(self,
               src_reader: input_readers.InputReader,
               trg_reader: input_readers.InputReader,
               src_embedder: Embedder=bare(SimpleWordEmbedder),
               encoder: transducers_base.SeqTransducer=bare(BiLSTMSeqTransducer),
               attender: Attender=bare(MlpAttender),
               trg_embedder: Embedder=bare(SimpleWordEmbedder),
               decoder: Decoder=bare(AutoRegressiveDecoder),
               inference: inferences.AutoRegressiveInference=bare(inferences.AutoRegressiveInference),
               truncate_dec_batches:bool=False,
               compute_report:bool = Ref("exp_global.compute_report", default=False)):
    super().__init__(src_reader=src_reader, trg_reader=trg_reader)
    self.src_embedder = src_embedder
    self.encoder = encoder
    self.attender = attender
    self.trg_embedder = trg_embedder
    self.decoder = decoder
    self.inference = inference
    self.truncate_dec_batches = truncate_dec_batches
    self.compute_report = compute_report

  def shared_params(self):
    return [{".src_embedder.emb_dim", ".encoder.input_dim"},
            {".encoder.hidden_dim", ".attender.input_dim", ".decoder.input_dim"},
            {".attender.state_dim", ".decoder.rnn.hidden_dim"},
            {".trg_embedder.emb_dim", ".decoder.trg_embed_dim"}]


<<<<<<< HEAD
  def _encode_src(self, src):
    embeddings = self.src_embedder.embed_sent(src)
    # We assume that the encoder can generate multiple possible encodings
    encodings = self.encoder.transduce(embeddings)
    # Most cases, it falls here where the encoder just generate 1 encodings
    if type(encodings) != CompoundSeqExpression:
      encodings = CompoundSeqExpression([encodings])
      final_states = [self.encoder.get_final_states()]
    else:
      final_states = self.encoder.get_final_states()
    initial_states = []
    for encoding, final_state in zip(encodings, final_states):
      self.attender.init_sent(encoding)
      ss = batchers.mark_as_batch([Vocab.SS] * src.batch_size()) if batchers.is_batched(src) else Vocab.SS
      initial_states.append(self.decoder.initial_state(final_state, self.trg_embedder.embed(ss)))
    return CompoundSeqExpression(initial_states)

  def calc_loss(self, src, trg, loss_calculator):
    event_trigger.start_sent(src)
    initial_states = self._encode_src(src)
    # Calculate losses from multiple initial states
=======
  def _encode_src(self, src: Union[batchers.Batch, sent.Sentence]):
    self.start_sent(src)
    embeddings = self.src_embedder.embed_sent(src)
    encoding = self.encoder.transduce(embeddings)
    final_state = self.encoder.get_final_states()
    self.attender.init_sent(encoding)
    ss = batchers.mark_as_batch([Vocab.SS] * src.batch_size()) if batchers.is_batched(src) else Vocab.SS
    initial_state = self.decoder.initial_state(final_state, self.trg_embedder.embed(ss))
    return initial_state

  def calc_nll(self, src: Union[batchers.Batch, sent.Sentence], trg: Union[batchers.Batch, sent.Sentence]) -> dy.Expression:
    # Encode the sentence
    initial_state = self._encode_src(src)

    dec_state = initial_state
    trg_mask = trg.mask if batchers.is_batched(trg) else None
>>>>>>> 2d59ad9c
    losses = []
    seq_len = trg.sent_len()

    if settings.CHECK_VALIDITY and batchers.is_batched(src):
      for j, single_trg in enumerate(trg):
        assert single_trg.sent_len() == seq_len # assert consistent length
        assert 1==len([i for i in range(seq_len) if (trg_mask is None or trg_mask.np_arr[j,i]==0) and single_trg[i]==Vocab.ES]) # assert exactly one unmasked ES token

    input_word = None
    for i in range(seq_len):
      ref_word = DefaultTranslator._select_ref_words(trg, i, truncate_masked=self.truncate_dec_batches)
      if self.truncate_dec_batches and batchers.is_batched(ref_word):
        dec_state.rnn_state, ref_word = batchers.truncate_batches(dec_state.rnn_state, ref_word)

      if input_word is not None:
        dec_state = self.decoder.add_input(dec_state, self.trg_embedder.embed(input_word))
      rnn_output = dec_state.rnn_state.output()
      dec_state.context = self.attender.calc_context(rnn_output)
      word_loss = self.decoder.calc_loss(dec_state, ref_word)

      if not self.truncate_dec_batches and batchers.is_batched(src) and trg_mask is not None:
        word_loss = trg_mask.cmult_by_timestep_expr(word_loss, i, inverse=True)
      losses.append(word_loss)
      input_word = ref_word

    if self.truncate_dec_batches:
      loss_expr = dy.esum([dy.sum_batches(wl) for wl in losses])
    else:
      loss_expr = dy.esum(losses)
    return loss_expr

  @staticmethod
  def _select_ref_words(sent, index, truncate_masked = False):
    if truncate_masked:
      mask = sent.mask if batchers.is_batched(sent) else None
      if not batchers.is_batched(sent):
        return sent[index]
      else:
        ret = []
        found_masked = False
        for (j, single_trg) in enumerate(sent):
          if mask is None or mask.np_arr[j, index] == 0 or np.sum(mask.np_arr[:, index]) == mask.np_arr.shape[0]:
            assert not found_masked, "sentences must be sorted by decreasing target length"
            ret.append(single_trg[index])
          else:
            found_masked = True
        return batchers.mark_as_batch(ret)
    else:
      if not batchers.is_batched(sent): return sent[index]
      else: return batchers.mark_as_batch([single_trg[index] for single_trg in sent])

  def generate_search_output(self,
                             src: batchers.Batch,
                             search_strategy: search_strategies.SearchStrategy,
                             forced_trg_ids: batchers.Batch=None) -> List[search_strategies.SearchOutput]:
    """
    Takes in a batch of source sentences and outputs a list of search outputs.

    Args:
      src: The source sentences
      search_strategy: The strategy with which to perform the search
      forced_trg_ids: The target IDs to generate if performing forced decoding

    Returns:
      A list of search outputs including scores, etc.
    """
    if src.batch_size()!=1:
      raise NotImplementedError("batched decoding not implemented for DefaultTranslator. "
                                "Specify inference batcher with batch size 1.")
    # Generating outputs
<<<<<<< HEAD
    event_trigger.start_sent(src)
    outputs = []
=======
    self.start_sent(src)
>>>>>>> 2d59ad9c
    cur_forced_trg = None
    src_sent = src[0]
    sent_mask = None
    if src.mask: sent_mask = batchers.Mask(np_arr=src.mask.np_arr[0:1])
    sent_batch = batchers.mark_as_batch([sent], mask=sent_mask)

    # Encode the sentence
    initial_state = self._encode_src(src)

    if forced_trg_ids is  not None: cur_forced_trg = forced_trg_ids[0]
    search_outputs = search_strategy.generate_output(self, initial_state,
                                                     src_length=[src_sent.sent_len()],
                                                     forced_trg_ids=cur_forced_trg)
    return search_outputs

  def generate(self,
               src: batchers.Batch,
               idx: Sequence[int],
               search_strategy: search_strategies.SearchStrategy,
               forced_trg_ids: batchers.Batch=None):
    """
    Takes in a batch of source sentences and outputs a list of search outputs.

    Args:
      src: The source sentences
      idx: The ID of this sentence, to be saved in an n-best list, etc.
      search_strategy: The strategy with which to perform the search
      forced_trg_ids: The target IDs to generate if performing forced decoding

    Returns:
      A list of search outputs including scores, etc.
    """
    assert src.batch_size() == len(idx), f"src: {src.batch_size()}, idx: {len(idx)}"
    search_outputs = self.generate_search_output(src, search_strategy, forced_trg_ids)
    sorted_outputs = sorted(search_outputs, key=lambda x: x.score[0], reverse=True)
    assert len(sorted_outputs) >= 1
    outputs = []
    for curr_output in sorted_outputs:
      output_actions = [x for x in curr_output.word_ids[0]]
      attentions = [x for x in curr_output.attentions[0]]
      score = curr_output.score[0]
      out_sent = sent.SimpleSentence(idx=idx[0],
                                     words=output_actions,
                                     vocab=getattr(self.trg_reader, "vocab", None),
                                     output_procs=self.trg_reader.output_procs,
                                     score=score)
      if len(sorted_outputs) == 1:
        outputs.append(out_sent)
      else:
        outputs.append(sent.NbestSentence(base_sent=out_sent, nbest_id=idx[0]))
    if self.compute_report:
      attentions = np.concatenate([x.npvalue() for x in attentions], axis=1)
      self.report_sent_info({"attentions": attentions,
                                "src": src[0],
                                "output": outputs[0]})

    return outputs

  def generate_one_step(self, current_word: Any, current_state: AutoRegressiveDecoderState) -> TranslatorOutput:
    if current_word is not None:
      if type(current_word) == int:
        current_word = [current_word]
      if type(current_word) == list or type(current_word) == np.ndarray:
        current_word = batchers.mark_as_batch(current_word)
      current_word_embed = self.trg_embedder.embed(current_word)
      next_state = self.decoder.add_input(current_state, current_word_embed)
    else:
      next_state = current_state
    next_state.context = self.attender.calc_context(next_state.rnn_state.output())
    next_logsoftmax = self.decoder.calc_log_probs(next_state)
    return TranslatorOutput(next_state, next_logsoftmax, self.attender.get_last_attention())


class TransformerTranslator(AutoRegressiveTranslator, Serializable, Reportable):
  """
  A translator based on the transformer model.

  Args:
    src_reader (InputReader): A reader for the source side.
    src_embedder (Embedder): A word embedder for the input language
    encoder (TransformerEncoder): An encoder to generate encoded inputs
    trg_reader (InputReader): A reader for the target side.
    trg_embedder (Embedder): A word embedder for the output language
    decoder (TransformerDecoder): A decoder
    inference (AutoRegressiveInference): The default inference strategy used for this model
    input_dim (int):
  """

  yaml_tag = '!TransformerTranslator'

  @register_xnmt_handler
  @serializable_init
  def __init__(self, src_reader, src_embedder, encoder, trg_reader, trg_embedder, decoder, inference=None, input_dim=512):
    super().__init__(src_reader=src_reader, trg_reader=trg_reader)
    self.src_embedder = src_embedder
    self.encoder = encoder
    self.trg_embedder = trg_embedder
    self.decoder = decoder
    self.input_dim = input_dim
    self.inference = inference
    self.scale_emb = self.input_dim ** 0.5
    self.max_input_len = 500
    self.initialize_position_encoding(self.max_input_len, input_dim)  # TODO: parametrize this

  def initialize_training_strategy(self, training_strategy):
    self.loss_calculator = training_strategy

  def make_attention_mask(self, source_block, target_block):
    mask = (target_block[:, None, :] <= 0) * (source_block[:, :, None] <= 0)
    # (batch, source_length, target_length)
    return mask

  def make_history_mask(self, block):
    batch, length = block.shape
    arange = np.arange(length)
    history_mask = (arange[None,] <= arange[:, None])[None,]
    history_mask = np.broadcast_to(history_mask, (batch, length, length))
    return history_mask

  def mask_embeddings(self, embeddings, mask):
    """
    We convert the embeddings of masked input sequence to zero vector
    """
    (embed_dim, _), _ = embeddings.dim()
    temp_mask = np.repeat(1. - mask[:, None, :], embed_dim, axis=1)
    temp_mask = dy.inputTensor(np.moveaxis(temp_mask, [1, 0, 2], [0, 2, 1]), batched=True)
    embeddings = dy.cmult(embeddings, temp_mask)
    return embeddings

  def initialize_position_encoding(self, length, n_units):
    # Implementation in the Google tensor2tensor repo
    channels = n_units
    position = np.arange(length, dtype='f')
    num_timescales = channels // 2
    log_timescale_increment = (np.log(10000. / 1.) / (float(num_timescales) - 1))
    inv_timescales = 1. * np.exp(np.arange(num_timescales).astype('f') * -log_timescale_increment)
    scaled_time = np.expand_dims(position, 1) * np.expand_dims(inv_timescales, 0)
    signal = np.concatenate([np.sin(scaled_time), np.cos(scaled_time)], axis=1)
    signal = np.reshape(signal, [1, length, channels])
    self.position_encoding_block = np.transpose(signal, (0, 2, 1))

  def make_input_embedding(self, emb_block, length):
    if length > self.max_input_len:
      self.initialize_position_encoding(2 * length, self.input_dim)
      self.max_input_len = 2 * length
    emb_block = emb_block * self.scale_emb
    emb_block += dy.inputTensor(self.position_encoding_block[0, :, :length])
    return emb_block

  def sentence_block_embed(self, embed, x, mask):
    batch, length = x.shape
    x_mask = mask.reshape((batch * length,))
    _, units = embed.shape()  # According to updated Dynet
    e = dy.concatenate_cols([dy.zeros(units) if x_mask[j] == 1 else dy.lookup(embed, id_) for j, id_ in enumerate(x.reshape((batch * length,)))])
    e = dy.reshape(e, (units, length), batch_size=batch)
    return e

  def calc_loss(self, src, trg, loss_cal=None, infer_prediction=False):
    event_trigger.start_sent(src)
    if not batchers.is_batched(src):
      src = batchers.mark_as_batch([src])
    if not batchers.is_batched(trg):
      trg = batchers.mark_as_batch([trg])
    src_words = np.array([[Vocab.SS] + x.words for x in src])
    batch_size, src_len = src_words.shape

    if isinstance(src.mask, type(None)):
      src_mask = np.zeros((batch_size, src_len), dtype=np.int)
    else:
      src_mask = np.concatenate([np.zeros((batch_size, 1), dtype=np.int), src.mask.np_arr.astype(np.int)], axis=1)

    src_embeddings = self.sentence_block_embed(self.src_embedder.embeddings, src_words, src_mask)
    src_embeddings = self.make_input_embedding(src_embeddings, src_len)

    trg_words = np.array(list(map(lambda x: [Vocab.SS] + x.words[:-1], trg)))
    batch_size, trg_len = trg_words.shape

    if isinstance(trg.mask, type(None)):
      trg_mask = np.zeros((batch_size, trg_len), dtype=np.int)
    else:
      trg_mask = trg.mask.np_arr.astype(np.int)

    trg_embeddings = self.sentence_block_embed(self.trg_embedder.embeddings, trg_words, trg_mask)
    trg_embeddings = self.make_input_embedding(trg_embeddings, trg_len)

    xx_mask = self.make_attention_mask(src_mask, src_mask)
    xy_mask = self.make_attention_mask(trg_mask, src_mask)
    yy_mask = self.make_attention_mask(trg_mask, trg_mask)
    yy_mask *= self.make_history_mask(trg_mask)

    z_blocks = self.encoder.transduce(src_embeddings, xx_mask)
    h_block = self.decoder(trg_embeddings, z_blocks, xy_mask, yy_mask)

    if infer_prediction:
      y_len = h_block.dim()[0][1]
      last_col = dy.pick(h_block, dim=1, index=y_len - 1)
      logits = self.decoder.output(last_col)
      return logits

    ref_list = list(itertools.chain.from_iterable(map(lambda x: x.words, trg)))
    concat_t_block = (1 - trg_mask.ravel()).reshape(-1) * np.array(ref_list)
    loss = self.decoder.output_and_loss(h_block, concat_t_block)
    return FactoredLossExpr({"mle": loss})

  def generate(self, src, idx, forced_trg_ids=None, search_strategy=None):
    event_trigger.start_sent(src)
    if not batchers.is_batched(src):
      src = batchers.mark_as_batch([src])
    outputs = []

    trg = sent.SimpleSentence([0])

    if not batchers.is_batched(trg):
      trg = batchers.mark_as_batch([trg])

    output_actions = []
    score = 0.

    # TODO Fix this with generate_one_step and use the appropriate search_strategy
    self.max_len = 100 # This is a temporary hack
    for _ in range(self.max_len):
      dy.renew_cg(immediate_compute=settings.IMMEDIATE_COMPUTE, check_validity=settings.CHECK_VALIDITY)
      log_prob_tail = self.calc_loss(src, trg, loss_cal=None, infer_prediction=True)
      ys = np.argmax(log_prob_tail.npvalue(), axis=0).astype('i')
      if ys == Vocab.ES:
        output_actions.append(ys)
        break
      output_actions.append(ys)
      trg = sent.SimpleSentence(words=output_actions + [0])
      if not batchers.is_batched(trg):
        trg = batchers.mark_as_batch([trg])

    # Append output to the outputs
    if hasattr(self, "trg_vocab") and self.trg_vocab is not None:
      outputs.append(sent.SimpleSentence(words=output_actions, vocab=self.trg_vocab))
    else:
      outputs.append((output_actions, score))

    return outputs

class EnsembleTranslator(AutoRegressiveTranslator, Serializable):
  """
  A translator that decodes from an ensemble of DefaultTranslator models.

  Args:
    models: A list of DefaultTranslator instances; for all models, their
      src_reader.vocab and trg_reader.vocab has to match (i.e., provide
      identical conversions to) those supplied to this class.
    src_reader (InputReader): A reader for the source side.
    trg_reader (InputReader): A reader for the target side.
    inference (AutoRegressiveInference): The inference strategy used for this ensemble.
  """

  yaml_tag = '!EnsembleTranslator'

  @register_xnmt_handler
  @serializable_init
  def __init__(self, models, src_reader, trg_reader, inference=bare(inferences.AutoRegressiveInference)):
    super().__init__(src_reader=src_reader, trg_reader=trg_reader)
    self.models = models
    self.inference = inference

    # perform checks to verify the models can logically be ensembled
    for i, model in enumerate(self.models):
      if hasattr(self.src_reader, "vocab") or hasattr(model.src_reader, "vocab"):
        assert self.src_reader.vocab.is_compatible(model.src_reader.vocab), \
          f"src_reader.vocab is not compatible with model {i}"
      assert self.trg_reader.vocab.is_compatible(model.trg_reader.vocab), \
        f"trg_reader.vocab is not compatible with model {i}"

    # proxy object used for generation, to avoid code duplication
    self._proxy = DefaultTranslator(
      self.src_reader,
      self.trg_reader,
      EnsembleListDelegate([model.src_embedder for model in self.models]),
      EnsembleListDelegate([model.encoder for model in self.models]),
      EnsembleListDelegate([model.attender for model in self.models]),
      EnsembleListDelegate([model.trg_embedder for model in self.models]),
      EnsembleDecoder([model.decoder for model in self.models])
    )

  def shared_params(self):
    shared = [params for model in self.models for params in model.shared_params()]
    return shared

  def set_trg_vocab(self, trg_vocab=None):
    self._proxy.set_trg_vocab(trg_vocab=trg_vocab)

  def calc_nll(self, src: Union[batchers.Batch, sent.Sentence], trg: Union[batchers.Batch, sent.Sentence]) -> dy.Expression:
    sub_losses = collections.defaultdict(list)
    for model in self.models:
      for loss_name, loss in model.calc_loss(src, trg).expr_factors.items():
        sub_losses[loss_name].append(loss)
    model_loss = FactoredLossExpr()
    for loss_name, losslist in sub_losses.items():
      # TODO: dy.average(losslist)  _or_  dy.esum(losslist) / len(self.models) ?
      #       -- might not be the same if not all models return all losses
      model_loss.add_loss(loss_name, dy.average(losslist))
    return model_loss

  def generate(self, src, idx, search_strategy, forced_trg_ids=None):
    return self._proxy.generate(src, idx, search_strategy, forced_trg_ids=forced_trg_ids)

class EnsembleListDelegate(object):
  """
  Auxiliary object to wrap a list of objects for ensembling.

  This class can wrap a list of objects that exist in parallel and do not need
  to interact with each other. The main functions of this class are:

  - All attribute access and function calls are delegated to the wrapped objects.
  - When wrapped objects return values, the list of all returned values is also
    wrapped in an EnsembleListDelegate object.
  - When EnsembleListDelegate objects are supplied as arguments, they are
    "unwrapped" so the i-th object receives the i-th element of the
    EnsembleListDelegate argument.
  """

  def __init__(self, objects):
    assert isinstance(objects, (tuple, list))
    self._objects = objects

  def __getitem__(self, key):
    return self._objects[key]

  def __setitem__(self, key, value):
    self._objects[key] = value

  def __iter__(self):
    return self._objects.__iter__()

  def __call__(self, *args, **kwargs):
    return self.__getattr__('__call__')(*args, **kwargs)

  def __len__(self):
    return len(self._objects)

  def __getattr__(self, attr):
    def unwrap(list_idx, args, kwargs):
      args = [arg if not isinstance(arg, EnsembleListDelegate) else arg[list_idx] \
              for arg in args]
      kwargs = {key: val if not isinstance(val, EnsembleListDelegate) else val[list_idx] \
                for key, val in kwargs.items()}
      return args, kwargs

    attrs = [getattr(obj, attr) for obj in self._objects]
    if callable(attrs[0]):
      def wrapper_func(*args, **kwargs):
        ret = []
        for i, attr_ in enumerate(attrs):
          args_i, kwargs_i = unwrap(i, args, kwargs)
          ret.append(attr_(*args_i, **kwargs_i))
        if all(val is None for val in ret):
          return None
        else:
          return EnsembleListDelegate(ret)
      return wrapper_func
    else:
      return EnsembleListDelegate(attrs)

  def __setattr__(self, attr, value):
    if not attr.startswith('_'):
      if isinstance(value, EnsembleListDelegate):
        for i, obj in enumerate(self._objects):
          setattr(obj, attr, value[i])
      else:
        for obj in self._objects:
          setattr(obj, attr, value)
    else:
      self.__dict__[attr] = value

  def __repr__(self):
    return "EnsembleListDelegate([" + ', '.join(repr(elem) for elem in self._objects) + "])"


class EnsembleDecoder(EnsembleListDelegate):
  """
  Auxiliary object to wrap a list of decoders for ensembling.

  This behaves like an EnsembleListDelegate, except that it overrides
  get_scores() to combine the individual decoder's scores.

  Currently only supports averaging.
  """
  def calc_log_probs(self, mlp_dec_states):
    scores = [obj.calc_log_probs(dec_state) for obj, dec_state in zip(self._objects, mlp_dec_states)]
    return dy.average(scores)
<|MERGE_RESOLUTION|>--- conflicted
+++ resolved
@@ -125,31 +125,8 @@
             {".trg_embedder.emb_dim", ".decoder.trg_embed_dim"}]
 
 
-<<<<<<< HEAD
-  def _encode_src(self, src):
-    embeddings = self.src_embedder.embed_sent(src)
-    # We assume that the encoder can generate multiple possible encodings
-    encodings = self.encoder.transduce(embeddings)
-    # Most cases, it falls here where the encoder just generate 1 encodings
-    if type(encodings) != CompoundSeqExpression:
-      encodings = CompoundSeqExpression([encodings])
-      final_states = [self.encoder.get_final_states()]
-    else:
-      final_states = self.encoder.get_final_states()
-    initial_states = []
-    for encoding, final_state in zip(encodings, final_states):
-      self.attender.init_sent(encoding)
-      ss = batchers.mark_as_batch([Vocab.SS] * src.batch_size()) if batchers.is_batched(src) else Vocab.SS
-      initial_states.append(self.decoder.initial_state(final_state, self.trg_embedder.embed(ss)))
-    return CompoundSeqExpression(initial_states)
-
-  def calc_loss(self, src, trg, loss_calculator):
+  def _encode_src(self, src: Union[batchers.Batch, sent.Sentence]):
     event_trigger.start_sent(src)
-    initial_states = self._encode_src(src)
-    # Calculate losses from multiple initial states
-=======
-  def _encode_src(self, src: Union[batchers.Batch, sent.Sentence]):
-    self.start_sent(src)
     embeddings = self.src_embedder.embed_sent(src)
     encoding = self.encoder.transduce(embeddings)
     final_state = self.encoder.get_final_states()
@@ -164,7 +141,6 @@
 
     dec_state = initial_state
     trg_mask = trg.mask if batchers.is_batched(trg) else None
->>>>>>> 2d59ad9c
     losses = []
     seq_len = trg.sent_len()
 
@@ -235,12 +211,7 @@
       raise NotImplementedError("batched decoding not implemented for DefaultTranslator. "
                                 "Specify inference batcher with batch size 1.")
     # Generating outputs
-<<<<<<< HEAD
     event_trigger.start_sent(src)
-    outputs = []
-=======
-    self.start_sent(src)
->>>>>>> 2d59ad9c
     cur_forced_trg = None
     src_sent = src[0]
     sent_mask = None
