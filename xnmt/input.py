from typing import Any, Sequence

import numpy as np

from xnmt import vocab


class Input(object):
  """
  A template class to represent a single input of any type.
  """

<<<<<<< HEAD
  def __len__(self) -> int:
=======
  def __len__(self):
>>>>>>> e3c76568
    """
    Return length of input, included padded tokens.

    Returns: length
    """
    raise NotImplementedError("__len__() must be implemented by Input subclasses")

  def len_unpadded(self) -> int:
    """
    Return length of input prior to applying any padding.

    Returns: unpadded length

    """

  def __getitem__(self) -> Any:
    raise NotImplementedError("__getitem__() must be implemented by Input subclasses")

  def get_padded_sent(self, token: Any, pad_len: int) -> 'Input':
    """
    Return padded version of the sentence.

    Args:
      token: padding token
      pad_len: number of tokens to append
    Returns:
      padded sentence
    """
    raise NotImplementedError("get_padded_sent() must be implemented by Input subclasses")

  def get_truncated_sent(self, trunc_len: int) -> 'Input':
    """
    Return right-truncated version of the sentence.

    Args:
      trunc_len: number of tokens to truncate
    Returns:
      truncated sentence
    """
    raise NotImplementedError("get_padded_sent() must be implemented by Input subclasses")


class IntInput(Input):
  def __init__(self, value: int) -> None:
    self.value = value
<<<<<<< HEAD
  def __len__(self) -> int:
    return 1
  def len_unpadded(self) -> int:
    return 1
  def __getitem__(self, item) -> int:
    if item != 0: raise IndexError
    return self.value
  def get_padded_sent(self, token: Any, pad_len: int) -> 'IntInput':
    if pad_len != 0:
      raise ValueError("Can't pad IntInput")
    return self
  def get_truncated_sent(self, trunc_len: int) -> 'IntInput':
    if trunc_len != 0:
      raise ValueError("Can't truncate IntInput")
    return self


class CompoundInput(Input):
  def __init__(self, inputs: Sequence[Input]) -> None:
    self.inputs = inputs
  def __len__(self) -> int:
    return sum(len(inp) for inp in self.inputs)
  def len_unpadded(self) -> int:
    return sum(inp.len_unpadded() for inp in self.inputs)
  def __getitem__(self, key):
    raise ValueError("not supported with CompoundInput, must be called on one of the sub-inputs instead.")
  def get_padded_sent(self, token, pad_len):
    raise ValueError("not supported with CompoundInput, must be called on one of the sub-inputs instead.")
  def get_truncated_sent(self, trunc_len):
    raise ValueError("not supported with CompoundInput, must be called on one of the sub-inputs instead.")
=======

  def __len__(self):
    return 1

  def len_unpadded(self):
    return 1

  def __getitem__(self, item):
    if item != 0: raise IndexError
    return self.value

  def get_padded_sent(self, token: Any, pad_len: int):
    if pad_len != 0:
      raise ValueError("Can't pad IntInput")
>>>>>>> e3c76568


class SimpleSentenceInput(Input):
  """
  A simple sentence, represented as a list of tokens

  Args:
    words: list of integer word ids
  """

  def __init__(self, words: Sequence[int]):
    self.words = words

  def __repr__(self):
    return '{}'.format(self.words)

  def __len__(self):
    return len(self.words)

  def len_unpadded(self):
    return sum(x != vocab.Vocab.ES for x in self.words)

  def __getitem__(self, key):
    return self.words[key]

  def get_padded_sent(self, token, pad_len):
    """
    Return padded version of the sent.

    Args:
      token (int): padding token
      pad_len (int): number of tokens to append
    Returns:
      xnmt.input.SimpleSentenceInput: padded sentence
    """
    if pad_len == 0:
      return self
    new_words = list(self.words)
    new_words.extend([token] * pad_len)
    return self.__class__(new_words)

  def get_truncated_sent(self, trunc_len: int) -> 'Input':
    if trunc_len == 0:
      return self
    new_words = self.words[:-trunc_len]
    return self.__class__(new_words)

  def get_truncated_sent(self, trunc_len: int) -> 'Input':
    if trunc_len == 0:
      return self
    new_words = self.words[:-trunc_len]
    return self.__class__(new_words, self.vocab)

  def __str__(self):
    return " ".join(map(str, self.words))


class AnnotatedSentenceInput(SimpleSentenceInput):
  def __init__(self, words):
    super(AnnotatedSentenceInput, self).__init__(words)
    self.annotation = {}

  def annotate(self, key, value):
    self.annotation[key] = value

  def get_padded_sent(self, token, pad_len):
    sent = super(AnnotatedSentenceInput, self).get_padded_sent(token, pad_len)
    sent.annotation = self.annotation
    return sent


class ArrayInput(Input):
  """
  A sent based on a single numpy array; first dimension contains tokens.

  Args:
    nparr: numpy array
  """

  def __init__(self, nparr: np.ndarray, padded_len: int = 0):
    self.nparr = nparr
    self.padded_len = padded_len

  def __len__(self):
    return self.nparr.shape[1] if len(self.nparr.shape) >= 2 else 1

  def len_unpadded(self):
    return len(self) - self.padded_len

  def __getitem__(self, key):
    return self.nparr.__getitem__(key)

  def get_padded_sent(self, token, pad_len):
    """
    Return padded version of the sent.

    Args:
      token: None (replicate last frame) or 0 (pad zeros)
      pad_len (int): number of tokens to append
    Returns:
      xnmt.input.ArrayInput: padded sentence
    """
    if pad_len == 0:
      return self
    if token is None:
      new_nparr = np.append(self.nparr, np.broadcast_to(np.reshape(self.nparr[:, -1], (self.nparr.shape[0], 1)),
                                                        (self.nparr.shape[0], pad_len)), axis=1)
    elif token == 0:
      new_nparr = np.append(self.nparr, np.zeros((self.nparr.shape[0], pad_len)), axis=1)
    else:
      raise NotImplementedError(f"currently only support 'None' or '0' as, but got '{token}'")
    return ArrayInput(new_nparr, padded_len=self.padded_len + pad_len)

  def get_array(self):
    return self.nparr<|MERGE_RESOLUTION|>--- conflicted
+++ resolved
@@ -10,11 +10,7 @@
   A template class to represent a single input of any type.
   """
 
-<<<<<<< HEAD
   def __len__(self) -> int:
-=======
-  def __len__(self):
->>>>>>> e3c76568
     """
     Return length of input, included padded tokens.
 
@@ -60,7 +56,6 @@
 class IntInput(Input):
   def __init__(self, value: int) -> None:
     self.value = value
-<<<<<<< HEAD
   def __len__(self) -> int:
     return 1
   def len_unpadded(self) -> int:
@@ -91,22 +86,6 @@
     raise ValueError("not supported with CompoundInput, must be called on one of the sub-inputs instead.")
   def get_truncated_sent(self, trunc_len):
     raise ValueError("not supported with CompoundInput, must be called on one of the sub-inputs instead.")
-=======
-
-  def __len__(self):
-    return 1
-
-  def len_unpadded(self):
-    return 1
-
-  def __getitem__(self, item):
-    if item != 0: raise IndexError
-    return self.value
-
-  def get_padded_sent(self, token: Any, pad_len: int):
-    if pad_len != 0:
-      raise ValueError("Can't pad IntInput")
->>>>>>> e3c76568
 
 
 class SimpleSentenceInput(Input):
