--- conflicted
+++ resolved
@@ -1,14 +1,7 @@
 import logging
 logger = logging.getLogger('xnmt')
 
-<<<<<<< HEAD
-import ast
-import io
-import six
-
 import h5py
-=======
->>>>>>> 8c48b65a
 import numpy as np
 
 class Input(object):
@@ -122,256 +115,4 @@
   def get_array(self):
     return self.nparr
 
-<<<<<<< HEAD
-###### Classes that will read in a file and turn it into an input
 
-class InputReader(object):
-  def read_sents(self, filename, filter_ids=None):
-    """
-    :param filename: data file
-    :param filter_ids: only read sentences with these ids (0-indexed)
-    :returns: iterator over sentences from filename
-    """
-    raise RuntimeError("Input readers must implement the read_sents function")
-
-  def count_sents(self, filename):
-    """
-    :param filename: data file
-    :returns: number of sentences in the data file
-    """
-    raise RuntimeError("Input readers must implement the count_sents function")
-
-  def freeze(self):
-    pass
-
-class BaseTextReader(InputReader):
-  def count_sents(self, filename):
-    f = io.open(filename, encoding='utf-8')
-    try:
-      return sum(1 for _ in f)
-    finally:
-      f.close()
-
-  def iterate_filtered(self, filename, filter_ids=None):
-    """
-    :param filename: data file (text file)
-    :param filter_ids:
-    :returns: iterator over lines as strings (useful for subclasses to implement read_sents)
-    """
-    sent_count = 0
-    max_id = None
-    if filter_ids is not None:
-      max_id = max(filter_ids)
-      filter_ids = set(filter_ids)
-    with io.open(filename, encoding='utf-8') as f:
-      for line in f:
-        if filter_ids is None or sent_count in filter_ids:
-          yield line
-        sent_count += 1
-        if max_id is not None and sent_count > max_id:
-          break
-
-class PlainTextReader(BaseTextReader, Serializable):
-  """
-  Handles the typical case of reading plain text files,
-  with one sent per line.
-  """
-  yaml_tag = u'!PlainTextReader'
-  def __init__(self, vocab=None, include_vocab_reference=False):
-    self.vocab = vocab
-    self.include_vocab_reference = include_vocab_reference
-    if vocab is not None:
-      self.vocab.freeze()
-      self.vocab.set_unk(Vocab.UNK_STR)
-
-  def read_sents(self, filename, filter_ids=None):
-    if self.vocab is None:
-      self.vocab = Vocab()
-    vocab_reference = self.vocab if self.include_vocab_reference else None
-    return six.moves.map(lambda l: SimpleSentenceInput([self.vocab.convert(word) for word in l.strip().split()] + \
-                                                       [self.vocab.convert(Vocab.ES_STR)], vocab_reference),
-                         self.iterate_filtered(filename, filter_ids))
-
-  def freeze(self):
-    self.vocab.freeze()
-    self.vocab.set_unk(Vocab.UNK_STR)
-    self.overwrite_serialize_param("vocab", self.vocab)
-
-  def count_words(self, trg_words):
-    trg_cnt = 0
-    for x in trg_words:
-      if type(x) == int:
-        trg_cnt += 1 if x != Vocab.ES else 0
-      else:
-        trg_cnt += sum([1 if y != Vocab.ES else 0 for y in x])
-    return trg_cnt
-
-  def vocab_size(self):
-    return len(self.vocab)
-
-class SegmentationTextReader(PlainTextReader):
-  yaml_tag = u'!SegmentationTextReader'
-
-  def read_sents(self, filename, filter_ids=None):
-    if self.vocab is None:
-      self.vocab = Vocab()
-    def convert(line, segmentation):
-      line = line.strip().split()
-      ret = AnnotatedSentenceInput(list(six.moves.map(self.vocab.convert, line)) + [self.vocab.convert(Vocab.ES_STR)])
-      ret.annotate("segment", list(six.moves.map(int, segmentation.strip().split())))
-      return ret
-
-    if type(filename) != list:
-      try:
-        filename = ast.literal_eval(filename)
-      except:
-        logger.debug("Reading %s with a PlainTextReader instead..." % filename)
-        return super(SegmentationTextReader, self).read_sents(filename)
-
-    max_id = None
-    if filter_ids is not None:
-      max_id = max(filter_ids)
-      filter_ids = set(filter_ids)
-    data = []
-    with io.open(filename[0], encoding='utf-8') as char_inp,\
-         io.open(filename[1], encoding='utf-8') as seg_inp:
-      for sent_count, (char_line, seg_line) in enumerate(zip(char_inp, seg_inp)):
-        if filter_ids is None or sent_count in filter_ids:
-          data.append(convert(char_line, seg_line))
-        if max_id is not None and sent_count > max_id:
-          break
-    return data
-
-  def count_sents(self, filename):
-    return super(SegmentationTextReader, self).count_sents(filename[0])
-
-class H5Reader(InputReader, Serializable):
-  """
-  Handles the case where sents are sequences of continuous-space vectors.
-
-  The input is a ".h5" file, which can be created for example using xnmt.preproc.MelFiltExtractor
-
-  The data items are assumed to be labeled with integers 0, 1, .. (converted to strings).
-
-  Each data item will be a 2D matrix representing a sequence of vectors. They can
-  be in either order, depending on the value of the "transpose" variable:
-  * sents[sent_id][feat_ind,word_ind] if transpose=False
-  * sents[sent_id][word_ind,feat_ind] if transpose=True
-  """
-  yaml_tag = u"!H5Reader"
-
-  def __init__(self, transpose=False):
-    self.transpose = transpose
-
-  def read_sents(self, filename, filter_ids=None):
-    with h5py.File(filename, "r") as hf:
-      h5_keys = sorted(hf.keys(), key=lambda x: int(x))
-      if filter_ids is not None:
-        h5_keys = [h5_keys[i] for i in filter_ids]
-      for idx, key in enumerate(h5_keys):
-        inp = hf[key][:]
-        if self.transpose:
-          inp = inp.transpose()
-        if idx % 1000 == 999:
-          logger.info(f"Read {idx+1} lines ({float(idx+1)/len(h5_keys)*100:.2f}%) of {filename} at {key}")
-        yield ArrayInput(inp)
-      
-  def count_sents(self, filename):
-    with h5py.File(filename, "r") as hf:
-      l = len(hf.keys())
-    return l
-
-class NpzReader(InputReader, Serializable):
-  """
-  Handles the case where sents are sequences of continuous-space vectors.
-
-  The input is a ".npz" file, which consists of multiply ".npy" files, each
-  corresponding to a single sequence of continuous features. This can be
-  created in two ways:
-  * Use the builtin function numpy.savez_compressed()
-  * Create a bunch of .npy files, and run "zip" on them to zip them into an archive.
-
-  The file names should be named XXX_0, XXX_1, etc., where the final number after the underbar
-  indicates the order of the sequence in the corpus. This is done automatically by
-  numpy.savez_compressed(), in which case the names will be arr_0, arr_1, etc.
-
-  Each numpy file will be a 2D matrix representing a sequence of vectors. They can
-  be in either order, depending on the value of the "transpose" variable:
-  * sents[sent_id][feat_ind,word_ind] if transpose=False
-  * sents[sent_id][word_ind,feat_ind] if transpose=True
-  """
-  yaml_tag = u"!NpzReader"
-
-  def __init__(self, transpose=False):
-    self.transpose = transpose
-
-  def read_sents(self, filename, filter_ids=None):
-    npzFile = np.load(filename, mmap_mode=None if filter_ids is None else "r")
-    npzKeys = sorted(npzFile.files, key=lambda x: int(x.split('_')[-1]))
-    if filter_ids is not None:
-      npzKeys = [npzKeys[i] for i in filter_ids]
-    for idx, key in enumerate(npzKeys):
-      inp = npzFile[key]
-      if self.transpose:
-        inp = inp.transpose()
-      if idx % 1000 == 999:
-        logger.info(f"Read {idx+1} lines ({float(idx+1)/len(npzKeys)*100:.2f}%) of {filename} at {key}")
-      yield ArrayInput(inp)
-    npzFile.close()
-
-  def count_sents(self, filename):
-    npzFile = np.load(filename, mmap_mode="r") # for counting sentences, only read the index
-    l = len(npzFile.files)
-    npzFile.close()
-    return l
-
-    
-class IDReader(BaseTextReader, Serializable):
-  """
-  Handles the case where we need to read in a single ID (like retrieval problems)
-  """
-  yaml_tag = u"!IDReader"
-
-  def read_sents(self, filename, filter_ids=None):
-    return map(lambda l: int(l.strip()), self.iterate_filtered(filename, filter_ids))
-
-###### A utility function to read a parallel corpus
-def read_parallel_corpus(src_reader, trg_reader, src_file, trg_file,
-                         batcher=None, sample_sents=None, max_num_sents=None, max_src_len=None, max_trg_len=None):
-  '''
-  A utility function to read a parallel corpus.
-
-  :returns: A tuple of (src_data, trg_data, src_batches, trg_batches) where *_batches = *_data if batcher=None
-  '''
-  src_data = []
-  trg_data = []
-  if sample_sents:
-    src_len = src_reader.count_sents(src_file)
-    trg_len = trg_reader.count_sents(trg_file)
-    if src_len != trg_len: raise RuntimeError(f"training src sentences don't match trg sentences: {src_len} != {trg_len}!")
-    filter_ids = np.random.choice(src_len, sample_sents, replace=False)
-  else:
-    filter_ids = None
-    src_len, trg_len = 0, 0
-  src_train_iterator = src_reader.read_sents(src_file, filter_ids)
-  trg_train_iterator = trg_reader.read_sents(trg_file, filter_ids)
-  for src_sent, trg_sent in six.moves.zip_longest(src_train_iterator, trg_train_iterator):
-    if src_sent is None or trg_sent is None:
-      raise RuntimeError(f"training src sentences don't match trg sentences: {src_len or src_reader.count_sents(src_file)} != {trg_len or trg_reader.count_sents(trg_file)}!")
-    if max_num_sents and (max_num_sents <= len(src_data)):
-      break
-    src_len_ok = max_src_len is None or len(src_sent) <= max_src_len
-    trg_len_ok = max_trg_len is None or len(trg_sent) <= max_trg_len
-    if src_len_ok and trg_len_ok:
-      src_data.append(src_sent)
-      trg_data.append(trg_sent)
-
-  # Pack batches
-  if batcher != None:
-    src_batches, trg_batches = batcher.pack(src_data, trg_data)
-  else:
-    src_batches, trg_batches = src_data, trg_data
-
-  return src_data, trg_data, src_batches, trg_batches
-=======
->>>>>>> 8c48b65a
