from typing import Any, Sequence
import warnings

import numpy as np
import functools
import copy
from xnmt.vocab import Vocab

from xnmt import vocab


class Input(object):
  """
  A template class to represent a single input of any type.
  """

  def __len__(self) -> int:
    warnings.warn("use of Input.__len__() is discouraged, use Input.sent_len() instead.", DeprecationWarning)
    return self.sent_len()
  def sent_len(self) -> int:
    """
    Return length of input, included padded tokens.

    Returns: length
    """
    raise NotImplementedError("must be implemented by Input subclasses")

  def len_unpadded(self) -> int:
    """
    Return length of input prior to applying any padding.

    Returns: unpadded length

    """

  def __getitem__(self) -> Any:
    raise NotImplementedError("__getitem__() must be implemented by Input subclasses")

  def get_padded_sent(self, token: Any, pad_len: int) -> 'Input':
    """
    Return padded version of the sentence.

    Args:
      token: padding token
      pad_len: number of tokens to append
    Returns:
      padded sentence
    """
    raise NotImplementedError("get_padded_sent() must be implemented by Input subclasses")

  def get_truncated_sent(self, trunc_len: int) -> 'Input':
    """
    Return right-truncated version of the sentence.

    Args:
      trunc_len: number of tokens to truncate
    Returns:
      truncated sentence
    """
    raise NotImplementedError("get_padded_sent() must be implemented by Input subclasses")


class IntInput(Input):
  def __init__(self, value: int) -> None:
    self.value = value
  def sent_len(self) -> int:
    return 1
  def len_unpadded(self) -> int:
    return 1
  def __getitem__(self, item) -> int:
    if item != 0: raise IndexError
    return self.value
  def get_padded_sent(self, token: Any, pad_len: int) -> 'IntInput':
    if pad_len != 0:
      raise ValueError("Can't pad IntInput")
    return self
  def get_truncated_sent(self, trunc_len: int) -> 'IntInput':
    if trunc_len != 0:
      raise ValueError("Can't truncate IntInput")
    return self


class CompoundInput(Input):
  def __init__(self, inputs: Sequence[Input]) -> None:
    self.inputs = inputs
  def sent_len(self) -> int:
    return sum(inp.sent_len() for inp in self.inputs)
  def len_unpadded(self) -> int:
    return sum(inp.len_unpadded() for inp in self.inputs)
  def __getitem__(self, key):
    raise ValueError("not supported with CompoundInput, must be called on one of the sub-inputs instead.")
  def get_padded_sent(self, token, pad_len):
    raise ValueError("not supported with CompoundInput, must be called on one of the sub-inputs instead.")
  def get_truncated_sent(self, trunc_len):
    raise ValueError("not supported with CompoundInput, must be called on one of the sub-inputs instead.")

class SimpleSentenceInput(Input):
  """
  A simple sentence, represented as a list of tokens

  Args:
<<<<<<< HEAD
    words (List[int]): list of integer word ids
  """
  def __init__(self, words: Sequence[int]):
      self.words = words
=======
    words: list of integer word ids
  """

  def __init__(self, words: Sequence[int]):
    self.words = words
>>>>>>> bc5bff58

  def __repr__(self):
    return '{}'.format(self.words)

  def sent_len(self):
    return len(self.words)
  
  @functools.lru_cache(maxsize=1)
  def len_unpadded(self):
    return sum(x != vocab.Vocab.ES for x in self.words)

  def __getitem__(self, key):
    return self.words[key]

  def get_padded_sent(self, token, pad_len):
    """
    Return padded version of the sent.

    Args:
      token (int): padding token
      pad_len (int): number of tokens to append
    Returns:
      xnmt.input.SimpleSentenceInput: padded sentence
    """
    if pad_len == 0:
      return self
<<<<<<< HEAD
    # Copy is used to copy all possible annotations
    new_sent = copy.deepcopy(self)
    new_sent.words.extend([token] * pad_len)
    return new_sent
=======
    new_words = list(self.words)
    new_words.extend([token] * pad_len)
    return self.__class__(new_words)

  def get_truncated_sent(self, trunc_len: int) -> 'Input':
    if trunc_len == 0:
      return self
    new_words = self.words[:-trunc_len]
    return self.__class__(new_words)
>>>>>>> bc5bff58

  def get_truncated_sent(self, trunc_len: int) -> 'Input':
    if trunc_len == 0:
      return self
    new_words = self.words[:-trunc_len]
    return self.__class__(new_words)

  def __str__(self):
    return " ".join(map(str, self.words))

<<<<<<< HEAD
=======

class AnnotatedSentenceInput(SimpleSentenceInput):
  def __init__(self, words):
    super(AnnotatedSentenceInput, self).__init__(words)
    self.annotation = {}

  def annotate(self, key, value):
    self.annotation[key] = value

  def get_padded_sent(self, token, pad_len):
    sent = super(AnnotatedSentenceInput, self).get_padded_sent(token, pad_len)
    sent.annotation = self.annotation
    return sent


>>>>>>> bc5bff58
class ArrayInput(Input):
  """
  A sent based on a single numpy array; first dimension contains tokens.

  Args:
    nparr: numpy array
  """

  def __init__(self, nparr: np.ndarray, padded_len: int = 0):
    self.nparr = nparr
    self.padded_len = padded_len

  def sent_len(self):
    return self.nparr.shape[1] if len(self.nparr.shape) >= 2 else 1

  def len_unpadded(self):
    return len(self) - self.padded_len

  def __getitem__(self, key):
    return self.nparr.__getitem__(key)

  def get_padded_sent(self, token, pad_len):
    """
    Return padded version of the sent.

    Args:
      token: None (replicate last frame) or 0 (pad zeros)
      pad_len (int): number of tokens to append
    Returns:
      xnmt.input.ArrayInput: padded sentence
    """
    if pad_len == 0:
      return self
    if token is None:
      new_nparr = np.append(self.nparr, np.broadcast_to(np.reshape(self.nparr[:, -1], (self.nparr.shape[0], 1)),
                                                        (self.nparr.shape[0], pad_len)), axis=1)
    elif token == 0:
      new_nparr = np.append(self.nparr, np.zeros((self.nparr.shape[0], pad_len)), axis=1)
    else:
      raise NotImplementedError(f"currently only support 'None' or '0' as, but got '{token}'")
    return ArrayInput(new_nparr, padded_len=self.padded_len + pad_len)

  def get_array(self):
    return self.nparr
<|MERGE_RESOLUTION|>--- conflicted
+++ resolved
@@ -13,10 +13,10 @@
   """
   A template class to represent a single input of any type.
   """
-
   def __len__(self) -> int:
     warnings.warn("use of Input.__len__() is discouraged, use Input.sent_len() instead.", DeprecationWarning)
     return self.sent_len()
+  
   def sent_len(self) -> int:
     """
     Return length of input, included padded tokens.
@@ -99,18 +99,11 @@
   A simple sentence, represented as a list of tokens
 
   Args:
-<<<<<<< HEAD
-    words (List[int]): list of integer word ids
-  """
-  def __init__(self, words: Sequence[int]):
-      self.words = words
-=======
     words: list of integer word ids
   """
 
   def __init__(self, words: Sequence[int]):
     self.words = words
->>>>>>> bc5bff58
 
   def __repr__(self):
     return '{}'.format(self.words)
@@ -137,50 +130,21 @@
     """
     if pad_len == 0:
       return self
-<<<<<<< HEAD
     # Copy is used to copy all possible annotations
     new_sent = copy.deepcopy(self)
     new_sent.words.extend([token] * pad_len)
     return new_sent
-=======
-    new_words = list(self.words)
-    new_words.extend([token] * pad_len)
-    return self.__class__(new_words)
 
   def get_truncated_sent(self, trunc_len: int) -> 'Input':
     if trunc_len == 0:
       return self
-    new_words = self.words[:-trunc_len]
-    return self.__class__(new_words)
->>>>>>> bc5bff58
-
-  def get_truncated_sent(self, trunc_len: int) -> 'Input':
-    if trunc_len == 0:
-      return self
-    new_words = self.words[:-trunc_len]
-    return self.__class__(new_words)
+    new_sent = copy.deepcopy(self)
+    new_sent.words = self.words[:-trunc_len]
+    return new_sent
 
   def __str__(self):
     return " ".join(map(str, self.words))
 
-<<<<<<< HEAD
-=======
-
-class AnnotatedSentenceInput(SimpleSentenceInput):
-  def __init__(self, words):
-    super(AnnotatedSentenceInput, self).__init__(words)
-    self.annotation = {}
-
-  def annotate(self, key, value):
-    self.annotation[key] = value
-
-  def get_padded_sent(self, token, pad_len):
-    sent = super(AnnotatedSentenceInput, self).get_padded_sent(token, pad_len)
-    sent.annotation = self.annotation
-    return sent
-
-
->>>>>>> bc5bff58
 class ArrayInput(Input):
   """
   A sent based on a single numpy array; first dimension contains tokens.
