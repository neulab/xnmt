import dynet as dy
from batcher import *
import residual
import pyramidal
import conv_encoder
from embedder import ExpressionSequence
from translator import TrainTestInterface

class Encoder(TrainTestInterface):
  """
  A parent class representing all classes that encode inputs.
  """

  def transduce(self, sent):
    """Encode inputs into outputs.

    :param sent: The input to be encoded. This is duck-typed, so it is the appropriate input for this particular type of encoder. Frequently it will be a list of word embeddings, but it can be anything else.
    :returns: The encoded output. Frequently this will be a list of expressions representing the encoded vectors for each word.
    """
    raise NotImplementedError('transduce must be implemented in Encoder subclasses')

  @staticmethod
<<<<<<< HEAD
  def from_spec(spec, layers, input_dim, output_dim, model, residual_to_output):
    spec_lower = spec.lower()
    if spec_lower == "bilstm":
      return BiLSTMEncoder(layers, input_dim, output_dim, model, dropout=0.0)
    elif spec_lower == "residuallstm":
      return ResidualLSTMEncoder(layers, input_dim, output_dim, model, residual_to_output)
    elif spec_lower == "residualbilstm":
      return ResidualBiLSTMEncoder(layers, input_dim, output_dim, model, residual_to_output)
    elif spec_lower == "pyramidalbilstm":
      return PyramidalLSTMEncoder(layers, input_dim, output_dim, model)
    elif spec_lower == "convbilstm":
      return ConvBiRNNBuilder(layers, input_dim, output_dim, model)
    elif spec_lower == "modular":
      # example for a modular encoder: stacked pyramidal encoder, followed by stacked LSTM 
      return ModularEncoder(model,
                             PyramidalLSTMEncoder(layers, input_dim, output_dim, model),
                             BiLSTMEncoder(layers, output_dim, output_dim, model),
                            )
    else:
      raise RuntimeError("Unknown encoder type {}".format(spec_lower))
=======
  def from_spec(encoder_spec, model):
    """Create an encoder from a specification.

    :param encoder_spec: Encoder-specific settings (encoders must consume all provided settings)
    :param model: The model that we should add the parameters to
    """
    registered_encoders = {
                         "bilstm" : BiLSTMEncoder,
                         "residuallstm" : ResidualLSTMEncoder,
                         "residualbilstm" : ResidualBiLSTMEncoder,
                         "pyramidalbilstm" : PyramidalLSTMEncoder,
                         "convbilstm" : ConvBiRNNBuilder,
                         "modular" : ModularEncoder
                         }

    encoder_type = encoder_spec["type"].lower()
    if encoder_type not in registered_encoders:
      raise RuntimeError("Unknown encoder type %s, choices are: %s" % (encoder_type, registered_encoders.keys()))
    return registered_encoders[encoder_type](encoder_spec, model)
>>>>>>> 61fa0239

class BuilderEncoder(Encoder):
  def __init__(self, encoder_spec, model):
    self.serialize_params = [encoder_spec, model]
    self.init_builder(encoder_spec, model)
  def transduce(self, sent):
    return self.builder.transduce(sent)
  def init_builder(self, encoder_spec, model):
    raise NotImplementedError("init_builder() must be implemented by BuilderEncoder subclasses")
  def use_params(self, encoder_spec, params, map_to_default_layer_dim):
    """
    Slightly hacky first approach toward formalized documentation / logging.
    """
    ret = []
    print("> encoder %s:" % (encoder_spec["type"]))
    for param in params:
      if type(param)==str:
        if param not in encoder_spec:
          if param in map_to_default_layer_dim and "default_layer_dim" in encoder_spec:
            val = encoder_spec["default_layer_dim"]
          else:
            raise RuntimeError("Missing encoder param %s in encoder %s" % (param, encoder_spec["type"]))
        else:
          val = encoder_spec[param]
        ret.append(val)
        print("  %s: %s" % (param, val))
      else:
        ret.append(param)
    return ret

class BiLSTMEncoder(BuilderEncoder):
<<<<<<< HEAD
  def __init__(self, layers, input_dim, output_dim, model, dropout):
    self.builder = dy.BiRNNBuilder(layers, input_dim, output_dim, model, dy.VanillaLSTMBuilder)
    self.serialize_params = [layers, input_dim, output_dim, model, dropout]
    self.dropout = dropout
  def set_train(self, val):
    self.builder.set_dropout(self.dropout if val else 0.0)
=======
  def init_builder(self, encoder_spec, model):
    params = self.use_params(encoder_spec, ["layers", "input_dim", "hidden_dim", model, dy.VanillaLSTMBuilder],
                             map_to_default_layer_dim=["hidden_dim"])
    self.builder = dy.BiRNNBuilder(*params)
>>>>>>> 61fa0239

class ResidualLSTMEncoder(BuilderEncoder):
  def init_builder(self, encoder_spec, model):
    params = self.use_params(encoder_spec, ["layers", "input_dim", "hidden_dim", model, dy.VanillaLSTMBuilder, "residual_to_output"],
                             map_to_default_layer_dim=["hidden_dim"])
    self.builder = residual.ResidualRNNBuilder(*params)

class ResidualBiLSTMEncoder(BuilderEncoder):
  def init_builder(self, encoder_spec, model):
    params = self.use_params(encoder_spec, ["layers", "input_dim", "hidden_dim", model, dy.VanillaLSTMBuilder, "residual_to_output"],
                             map_to_default_layer_dim=["hidden_dim"])
    self.builder = residual.ResidualBiRNNBuilder(*params)

class PyramidalLSTMEncoder(BuilderEncoder):
  def init_builder(self, encoder_spec, model):
    params = self.use_params(encoder_spec, ["layers", "input_dim", "hidden_dim", model, dy.VanillaLSTMBuilder],
                             map_to_default_layer_dim=["hidden_dim"])
    self.builder = pyramidal.PyramidalRNNBuilder(*params)

class ConvBiRNNBuilder(BuilderEncoder):
  def init_builder(self, encoder_spec, model):
    params = self.use_params(encoder_spec, ["layers", "input_dim", "hidden_dim", model, dy.VanillaLSTMBuilder,
                                            "chn_dim", "num_filters", "filter_size_time", "filter_size_freq",
                                            "stride"])
    self.builder = conv_encoder.ConvBiRNNBuilder(*params)
  
class ModularEncoder(Encoder):
  def __init__(self, encoder_spec, model):
    self.modules = []
    if encoder_spec.get("input_dim", None) != encoder_spec["modules"][0].get("input_dim"):
      raise RuntimeError("Mismatching input dimensions of first module: %s != %s".format(encoder_spec.get("input_dim", None), encoder_spec["modules"][0].get("input_dim")))
    for module_spec in encoder_spec["modules"]:
      module_spec = dict(module_spec)
      module_spec["default_layer_dim"] = encoder_spec["default_layer_dim"]
      self.modules.append(Encoder.from_spec(module_spec, model))
    self.serialize_params = [encoder_spec, model]

  def transduce(self, sent):
    for i, module in enumerate(self.modules):
      sent = module.transduce(sent)
      if i<len(self.modules)-1:
        sent = ExpressionSequence(expr_list=sent)
    return sent<|MERGE_RESOLUTION|>--- conflicted
+++ resolved
@@ -20,28 +20,6 @@
     raise NotImplementedError('transduce must be implemented in Encoder subclasses')
 
   @staticmethod
-<<<<<<< HEAD
-  def from_spec(spec, layers, input_dim, output_dim, model, residual_to_output):
-    spec_lower = spec.lower()
-    if spec_lower == "bilstm":
-      return BiLSTMEncoder(layers, input_dim, output_dim, model, dropout=0.0)
-    elif spec_lower == "residuallstm":
-      return ResidualLSTMEncoder(layers, input_dim, output_dim, model, residual_to_output)
-    elif spec_lower == "residualbilstm":
-      return ResidualBiLSTMEncoder(layers, input_dim, output_dim, model, residual_to_output)
-    elif spec_lower == "pyramidalbilstm":
-      return PyramidalLSTMEncoder(layers, input_dim, output_dim, model)
-    elif spec_lower == "convbilstm":
-      return ConvBiRNNBuilder(layers, input_dim, output_dim, model)
-    elif spec_lower == "modular":
-      # example for a modular encoder: stacked pyramidal encoder, followed by stacked LSTM 
-      return ModularEncoder(model,
-                             PyramidalLSTMEncoder(layers, input_dim, output_dim, model),
-                             BiLSTMEncoder(layers, output_dim, output_dim, model),
-                            )
-    else:
-      raise RuntimeError("Unknown encoder type {}".format(spec_lower))
-=======
   def from_spec(encoder_spec, model):
     """Create an encoder from a specification.
 
@@ -61,7 +39,6 @@
     if encoder_type not in registered_encoders:
       raise RuntimeError("Unknown encoder type %s, choices are: %s" % (encoder_type, registered_encoders.keys()))
     return registered_encoders[encoder_type](encoder_spec, model)
->>>>>>> 61fa0239
 
 class BuilderEncoder(Encoder):
   def __init__(self, encoder_spec, model):
@@ -93,19 +70,13 @@
     return ret
 
 class BiLSTMEncoder(BuilderEncoder):
-<<<<<<< HEAD
-  def __init__(self, layers, input_dim, output_dim, model, dropout):
-    self.builder = dy.BiRNNBuilder(layers, input_dim, output_dim, model, dy.VanillaLSTMBuilder)
-    self.serialize_params = [layers, input_dim, output_dim, model, dropout]
-    self.dropout = dropout
+  def init_builder(self, encoder_spec, model):
+    params = self.use_params(encoder_spec, ["layers", "input_dim", "hidden_dim", model, dy.VanillaLSTMBuilder, "dropout"],
+                             map_to_default_layer_dim=["hidden_dim"])
+    self.dropout = params.pop()
+    self.builder = dy.BiRNNBuilder(*params)
   def set_train(self, val):
     self.builder.set_dropout(self.dropout if val else 0.0)
-=======
-  def init_builder(self, encoder_spec, model):
-    params = self.use_params(encoder_spec, ["layers", "input_dim", "hidden_dim", model, dy.VanillaLSTMBuilder],
-                             map_to_default_layer_dim=["hidden_dim"])
-    self.builder = dy.BiRNNBuilder(*params)
->>>>>>> 61fa0239
 
 class ResidualLSTMEncoder(BuilderEncoder):
   def init_builder(self, encoder_spec, model):
