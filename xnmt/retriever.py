from __future__ import division, generators

import six
import dynet as dy
import numpy as np
import os
import batcher
import serializer
import model

from decorators import recursive
from model import GeneratorModel
from serializer import Serializable

##### A class for retrieval databases
# This file contains databases used for retrieval.
# At the moment it includes only a standard database that keeps all of the things
# to be retrieved in a list.

class StandardRetrievalDatabase(Serializable):
  """This is a database to be used for retrieval. Its database member"""

  yaml_tag = u"!StandardRetrievalDatabase"

  def __init__(self, reader, database_file, dev_id_file=None, test_id_file=None):
    self.reader = reader
    self.database_file = database_file
    self.data = list(reader.read_sents(database_file))
    self.indexed = []
    self.dev_id_file = dev_id_file
    self.test_id_file = test_id_file

  def __getitem__(self, indices):
    return batcher.mark_as_batch(batcher.pad([self.data[index] for index in indices]))

##### The actual retriever class
class Retriever(GeneratorModel):
  '''
  A template class implementing a retrieval model.
  '''

  def calc_loss(self, src, db_idx):
    '''Calculate loss based on a database index.

    :param src: The source input.
    :param db_idx: The correct index in the database to be retrieved.
    :returns: An expression representing the loss.
    '''
    raise NotImplementedError('calc_loss must be implemented for Retriever subclasses')

  def calc_reinforce_loss(self):
    return None

  def index_database(self, indices=None):
    '''A function that can be called before actually performing retrieval.

    This will perform any necessary pre-processing to make retrieval more efficient.
    If the model is updated, assume that the indexing result is stale and no longer applicable.
    '''
    pass

  def generate(self, src, i):
    '''Perform retrieval, trying to get the sentence that most closely matches in the database.

    :param src: The source.
    :returns: The ID of the example that most closely matches in the database.
    '''
    raise NotImplementedError('retrieve must be implemented for Retriever subclasses')

  def calc_reinforce_loss(self, reward):
    pass

  def initialize(self, args):
    candidates = None
    if args.candidate_id_file != None:
      with open(args.candidate_id_file, "r") as f:
        candidates = sorted({int(x):1 for x in f}.keys())
    self.index_database(candidates)

class DotProductRetriever(Retriever, Serializable):
  '''
  A retriever trains using max-margin methods.
  '''

  yaml_tag = u'!DotProductRetriever'

<<<<<<< HEAD
  def __init__(self, src_embedder, src_encoder, trg_embedder, trg_encoder, database):
=======

  def __init__(self, src_embedder, src_encoder, trg_embedder, trg_encoder, database, loss_direction="forward"):
>>>>>>> 7ed26ed6
    '''Constructor.

    :param src_embedder: A word embedder for the source language
    :param src_encoder: An encoder for the source language
    :param trg_embedder: A word embedder for the target language
    :param trg_encoder: An encoder for the target language
    :param database: A database of things to retrieve
    '''
    super(DotProductRetriever, self).__init__()
    self.src_embedder = src_embedder
    self.src_encoder = src_encoder
    self.trg_embedder = trg_embedder
    self.trg_encoder = trg_encoder
    self.database = database
    self.loss_direction = loss_direction

    self.register_hier_child(self.src_encoder)
    self.register_hier_child(self.trg_encoder)

  def exprseq_pooling(self, exprseq):
    # Reduce to vector
    if exprseq.expr_tensor != None:
      if len(exprseq.expr_tensor.dim()[0]) > 1:
        return dy.max_dim(exprseq.expr_tensor, d=1)
      else:
        return exprseq.expr_tensor
    else:
      return dy.emax(exprseq.expr_list)

  def calc_loss(self, src, db_idx):
    src_embeddings = self.src_embedder.embed_sent(src)
    src_encodings = self.exprseq_pooling(self.src_encoder.transduce(src_embeddings))
    trg_encodings = self.encode_trg_example(self.database[db_idx])
<<<<<<< HEAD
    prod = dy.transpose(dy.transpose(src_encodings) * trg_encodings)
    loss = dy.hinge_batch(prod, list(six.moves.range(len(db_idx))))
=======
    
    dim = trg_encodings.dim()
    trg_reshaped = dy.reshape(trg_encodings, (dim[0][0], dim[1]))
    prod = dy.transpose(src_encodings) * trg_reshaped
    id_range = list(six.moves.range(len(db_idx)))
    # This is ugly:
    if self.loss_direction == "forward":
      prod = dy.transpose(prod)
      loss = dy.sum_batches(dy.hinge_batch(prod, id_range))
    elif self.loss_direction == "bidirectional":
      prod = dy.reshape(prod, (len(db_idx), len(db_idx)))
      loss = dy.sum_elems(
        dy.hinge_dim(prod, id_range, d=0) + dy.hinge_dim(prod, id_range, d=1))
    else:
      raise RuntimeError("Illegal loss direction {}".format(self.loss_direction))

>>>>>>> 7ed26ed6
    return loss

  def index_database(self, indices=None):
    # Create the inverted index if necessary
    if indices == None:
      indices = range(len(self.database.data))
      self.database.inverted_index = None
    else:
      self.database.inverted_index = indices
    # Actually index everything
    self.database.indexed = []
    for index in indices:
      item = self.database.data[int(index)]
      dy.renew_cg()
      self.database.indexed.append(self.encode_trg_example(item).npvalue())
    self.database.indexed = np.stack(self.database.indexed, axis=1)

  def encode_trg_example(self, example):
    embeddings = self.trg_embedder.embed_sent(example)
    encodings = self.exprseq_pooling(self.trg_encoder.transduce(embeddings))
    return encodings

  def generate(self, src, i, return_type="idxscore", nbest=10):
    src_embedding = self.src_embedder.embed_sent(src)
    src_encoding = dy.transpose(self.exprseq_pooling(self.src_encoder.transduce(src_embedding))).npvalue()
    scores = np.dot(src_encoding, self.database.indexed)
    kbest = np.argsort(scores, axis=1)[0,-nbest:][::-1]
    ids = kbest if self.database.inverted_index == None else [self.database.inverted_index[x] for x in kbest]
    if return_type == "idxscore":
      return [(i,scores[0,x]) for i, x in six.moves.zip(ids, kbest)]
    elif return_type == "idx":
      return list(ids)
    elif return_type == "score":
      return [scores[0,x] for x in kbest]
    else:
      raise RuntimeError("Illegal return_type to retrieve: {}".format(return_type))

  def calc_reinforce_loss(self, reward):
    return self.src_encoder.calc_reinforce_loss(reward)
<|MERGE_RESOLUTION|>--- conflicted
+++ resolved
@@ -11,6 +11,7 @@
 from decorators import recursive
 from model import GeneratorModel
 from serializer import Serializable
+from reports import HTMLReportable
 
 ##### A class for retrieval databases
 # This file contains databases used for retrieval.
@@ -76,20 +77,17 @@
       with open(args.candidate_id_file, "r") as f:
         candidates = sorted({int(x):1 for x in f}.keys())
     self.index_database(candidates)
+    self.report_path = args.report_path
 
-class DotProductRetriever(Retriever, Serializable):
+class DotProductRetriever(Retriever, Serializable, HTMLReportable):
   '''
   A retriever trains using max-margin methods.
   '''
 
   yaml_tag = u'!DotProductRetriever'
 
-<<<<<<< HEAD
-  def __init__(self, src_embedder, src_encoder, trg_embedder, trg_encoder, database):
-=======
 
   def __init__(self, src_embedder, src_encoder, trg_embedder, trg_encoder, database, loss_direction="forward"):
->>>>>>> 7ed26ed6
     '''Constructor.
 
     :param src_embedder: A word embedder for the source language
@@ -123,11 +121,6 @@
     src_embeddings = self.src_embedder.embed_sent(src)
     src_encodings = self.exprseq_pooling(self.src_encoder.transduce(src_embeddings))
     trg_encodings = self.encode_trg_example(self.database[db_idx])
-<<<<<<< HEAD
-    prod = dy.transpose(dy.transpose(src_encodings) * trg_encodings)
-    loss = dy.hinge_batch(prod, list(six.moves.range(len(db_idx))))
-=======
-    
     dim = trg_encodings.dim()
     trg_reshaped = dy.reshape(trg_encodings, (dim[0][0], dim[1]))
     prod = dy.transpose(src_encodings) * trg_reshaped
@@ -143,7 +136,6 @@
     else:
       raise RuntimeError("Illegal loss direction {}".format(self.loss_direction))
 
->>>>>>> 7ed26ed6
     return loss
 
   def index_database(self, indices=None):
@@ -172,6 +164,10 @@
     scores = np.dot(src_encoding, self.database.indexed)
     kbest = np.argsort(scores, axis=1)[0,-nbest:][::-1]
     ids = kbest if self.database.inverted_index == None else [self.database.inverted_index[x] for x in kbest]
+    if args.report_path is not None:
+      if hasattr(self.encoder, "set_html_input"):
+        self.encoder.set_html_input(src)
+
     if return_type == "idxscore":
       return [(i,scores[0,x]) for i, x in six.moves.zip(ids, kbest)]
     elif return_type == "idx":
