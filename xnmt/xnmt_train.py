--- conflicted
+++ resolved
@@ -6,30 +6,6 @@
 import sys
 import dynet as dy
 import six
-<<<<<<< HEAD
-import batcher
-from embedder import *
-from attender import *
-from input import *
-from encoder import *
-from specialized_encoders import *
-from decoder import *
-from translator import *
-from retriever import *
-from serialize_container import *
-from training_corpus import *
-from loss_tracker import *
-from preproc import SentenceFilterer
-from options import Option, OptionParser, general_options
-from loss import LossBuilder
-import model_globals
-import serializer
-import xnmt_decode
-import xnmt_evaluate
-from evaluator import LossScore
-from subprocess import Popen
-from tee import Tee
-=======
 
 import xnmt.batcher
 from xnmt.embedder import *
@@ -53,7 +29,7 @@
 import xnmt.segmenting_encoder
 from xnmt.evaluator import LossScore
 from xnmt.tee import Tee
->>>>>>> fe4f40db
+from subprocess import Popen
 '''
 This will be the main class to perform training.
 '''
@@ -194,10 +170,10 @@
     self.corpus_parser.read_training_corpus(self.training_corpus)
     self.model_context.update(my_model_context)
     self.total_train_sent = len(self.training_corpus.train_src_data)
-<<<<<<< HEAD
-    context = {"corpus_parser" : self.corpus_parser, "training_corpus":self.training_corpus}
-    self.model = self.model_serializer.initialize_object(model, context)
-    model_globals.dynet_param_collection.load_from_data_file(self.args.pretrained_model_file + '.data')
+    self.model_context.corpus_parser = self.corpus_parser
+    self.model_context.training_corpus = self.training_corpus
+    self.model = self.model_serializer.initialize_object(model, self.model_context) if self.need_deserialization else self.args.model
+    self.model_context.dynet_param_collection.load_from_data_file(self.args.pretrained_model_file + '.data')
     
   def _augment_data_initial(self):
     augment_command = self.args.reload_command
@@ -229,51 +205,11 @@
     else:
       print('new data set is not ready yet, using data from last epoch.')
 
-#  def read_data(self):
-#    train_filters = SentenceFilterer.from_spec(self.args.train_filters)
-#    self.train_src, self.train_trg = \
-#        self.filter_sents(self.src_reader.read_file(self.args.train_src, max_num=self.args.max_num_train_sents),
-#                          self.trg_reader.read_file(self.args.train_trg, max_num=self.args.max_num_train_sents),
-#                          train_filters)
-#    assert len(self.train_src) == len(self.train_trg)
-#    self.total_train_sent = len(self.train_src)
-#    if self.args.dev_every == None:
-#      self.args.dev_every = self.total_train_sent
-#
-#    self.src_reader.freeze()
-#    self.trg_reader.freeze()
-#
-#    dev_filters = SentenceFilterer.from_spec(self.args.dev_filters)
-#    self.dev_src, self.dev_trg = \
-#        self.filter_sents(self.src_reader.read_file(self.args.dev_src),
-#                          self.trg_reader.read_file(self.args.dev_trg),
-#                          dev_filters)
-#    assert len(self.dev_src) == len(self.dev_trg)
-
-#  def filter_sents(self, src_sents, trg_sents, my_filters):
-#    if len(my_filters) == 0:
-#      return src_sents, trg_sents
-#    filtered_src_sents, filtered_trg_sents = [], []
-#    for src_sent, trg_sent in zip(src_sents, trg_sents):
-#      if all([my_filter.keep((src_sent,trg_sent)) for my_filter in my_filters]):
-#        filtered_src_sents.append(src_sent)
-#        filtered_trg_sents.append(trg_sent)
-#    print("> removed %s out of %s sentences that didn't pass filters." % (len(src_sents)-len(filtered_src_sents),len(src_sents)))
-#    return filtered_src_sents, filtered_trg_sents
-
-  def run_epoch(self):
-=======
-    self.model_context.corpus_parser = self.corpus_parser
-    self.model_context.training_corpus = self.training_corpus
-    self.model = self.model_serializer.initialize_object(model, self.model_context) if self.need_deserialization else self.args.model
-    self.model_context.dynet_param_collection.load_from_data_file(self.args.pretrained_model_file + '.data')
-
-
   def run_epoch(self, update_weights=True):
     """
     :param update_weights: Whether to perform backward pass & update weights (useful for debugging)
     """
->>>>>>> fe4f40db
+
     self.logger.new_epoch()
 
     if self.args.reload_command is not None:
