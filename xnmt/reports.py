--- conflicted
+++ resolved
@@ -16,13 +16,8 @@
 import os
 import numpy as np
 from lxml import etree
-<<<<<<< HEAD
 from typing import Any, Dict, Optional, Tuple
 import numpy as np
-from xml.sax.saxutils import escape
-=======
-from typing import Any, Dict, Tuple
->>>>>>> 7c473aed
 
 import xnmt.plot
 import xnmt.output
@@ -334,53 +329,27 @@
 class SegmentationReporter(Reporter, Serializable):
   """
   A reporter to be used with the segmenting encoder.
-
   """
   yaml_tag = "!SegmentationReporter"
 
   @serializable_init
-<<<<<<< HEAD
-  def __init__(self, report_path: str = settings.DEFAULT_REPORT_PATH):
-    super().__init__(report_path=report_path)
-
-  def create_report(self, segmentation, src, src_vocab, idx, output, output_proc: xnmt.output.OutputProcessor,
-                    **kwargs):
-    main_content = self.start_sent(idx)
-    src_str, trg_str = self.add_sent_in_out(main_content, output, output_proc, src, src_vocab)
-
-    segment_decision = segmentation
-    segment_decision = [int(x[0]) for x in segment_decision]
-    src_words = [escape(x) for x in src_str.split()]
-    # construct the sub element from string
-    segmented = self.apply_segmentation(src_words, segment_decision)
-    segmented = [(x if not delete else ("<font color='red'><del>" + x + "</del></font>")) for x, delete in segmented]
-    if len(segmented) > 0:
-      segment_html = "<p>Segmentation: " + ", ".join(segmented) + "</p>"
-      main_content.insert(2, etree.fromstring(segment_html))
-
-    self.write_html_tree()
-=======
-  @register_xnmt_handler
-  def __init__(self, report_path: str=settings.DEFAULT_REPORT_PREFIX,
-               compute_report=Ref("exp_global.compute_report", default=False)):
+  @register_xnmt_handler
+  def __init__(self, report_path: str=settings.DEFAULT_REPORT_PREFIX):
     self.report_path = report_path
-    self.compute_report = compute_report
     self.report_fp = None
 
   def create_report(self, segment_actions, src_vocab, src, **kwargs):
-    if self.compute_report:
-      if self.report_fp is None:
-        self.report_fp = open(self.report_path + ".segment", "w")
-
-      actions = segment_actions[0][0]
-      src = [src_vocab[x] for x in src]
-      words = []
-      start = 0
-      for end in actions:
-        words.append("".join(str(src[start:end+1])))
-        start = end+1
-      print(" ".join(words), file=self.report_fp)
->>>>>>> 7c473aed
+    if self.report_fp is None:
+      self.report_fp = open(self.report_path + ".segment", "w")
+
+    actions = segment_actions[0][0]
+    src = [src_vocab[x] for x in src]
+    words = []
+    start = 0
+    for end in actions:
+      words.append("".join(str(src[start:end+1])))
+      start = end+1
+    print(" ".join(words), file=self.report_fp)
 
   @handle_xnmt_event
   def on_end_inference(self):
