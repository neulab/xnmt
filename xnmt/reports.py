"""
Reports gather inputs, outputs, and intermediate computations in a nicely formatted way for convenient manual inspection.

To support reporting, the models providing the data to be reported must subclass ``Reportable`` and call
``self.report_sent_info(d)`` with key/value pairs containing the data to be reported at the appropriate times.
If this causes a computational overhead, the boolean ``compute_report`` field should queried and extra computations
skipped if this field is ``False``.

Next, a ``Reporter`` needs to be specified that supports reports based on the previously created key/value pairs.
Reporters are passed to inference classes, so it's possible e.g. to report only at the final test decoding, or specify
a special reporting inference object that only looks at a handful of sentences, etc.

Note that currently reporting is only supported at test-time, not at training time.
"""

import os
import math
from typing import Any, Dict, Optional, Sequence, Union
<<<<<<< HEAD
from collections import defaultdict
=======
>>>>>>> 78f49dee

from bs4 import BeautifulSoup as bs

import matplotlib
matplotlib.use('Agg')
import numpy as np

<<<<<<< HEAD
import xnmt.plot
import xnmt.output
from xnmt import sent, util
=======
from xnmt import plotting
from xnmt import sent, utils
>>>>>>> 78f49dee
from xnmt.events import register_xnmt_event_assign, handle_xnmt_event, register_xnmt_handler
from xnmt.persistence import Serializable, serializable_init, Ref
from xnmt.settings import settings
import xnmt.thirdparty.charcut.charcut as charcut

class ReportInfo(object):
  """
  Info to pass to reporter

  Args:
    sent_info: list of dicts, one dict per sentence
    glob_info: a global dict applicable to each sentence
  """
  def __init__(self, sent_info=[], glob_info={}):
    self.sent_info = sent_info
    self.glob_info = glob_info

class Reportable(object):
  """
  Base class for classes that contribute information to a report.

  Making an arbitrary class reportable requires to do the following:

  - specify ``Reportable`` as base class
  - call this super class's ``__init__()``, or do ``@register_xnmt_handler`` manually
  - pass either global info or per-sentence info or both:
    - call ``self.report_sent_info(d)`` for each sentence, where d is a dictionary containing info to pass on to the
      reporter
<<<<<<< HEAD
    - call ``self.report_global_info(d)`` once, where d is a dictionary containing info to pass on to the
=======
    - call ``self.report_corpus_info(d)`` once, where d is a dictionary containing info to pass on to the
>>>>>>> 78f49dee
      reporter
  """

  @register_xnmt_handler
  def __init__(self) -> None:
    self._sent_info_list = []

  def report_sent_info(self, sent_info: Dict[str, Any]) -> None:
    """
    Add key/value pairs belonging to the current sentence for reporting.

    This should be called consistently for every sentence and in order.

    Args:
      sent_info: A dictionary of key/value pairs. The keys must match (be a subset of) the arguments in the reporter's
                 ``create_report()`` method, and the values must be of the corresponding types.
    """
    if not hasattr(self, "_sent_info_list"):
      self._sent_info_list = []
    self._sent_info_list.append(sent_info)

<<<<<<< HEAD
  def report_global_info(self, glob_info: Dict[str, Any]) -> None:
=======
  def report_corpus_info(self, glob_info: Dict[str, Any]) -> None:
>>>>>>> 78f49dee
    """
    Add key/value pairs for reporting that are relevant to all reported sentences.

    Args:
      glob_info: A dictionary of key/value pairs. The keys must match (be a subset of) the arguments in the reporter's
                 ``create_report()`` method, and the values must be of the corresponding types.
    """
    if not hasattr(self, "_glob_info_list"):
      self._glob_info_list = {}
    self._glob_info_list.update(glob_info)

  @handle_xnmt_event
  def on_get_report_input(self, context=ReportInfo()):
    if hasattr(self, "_glob_info_list"):
      context.glob_info.update(self._glob_info_list)
    if not hasattr(self, "_sent_info_list"):
      return context
    if len(context.sent_info)>0:
      assert len(context.sent_info) == len(self._sent_info_list)
    else:
      context.sent_info = []
      for _ in range(len(self._sent_info_list)): context.sent_info.append({})
    for context_i, sent_i in zip(context.sent_info, self._sent_info_list):
      context_i.update(sent_i)
    self._sent_info_list.clear()
    return context

class Reporter(object):
  """
  A base class for a reporter that collects reportable information, formats it and writes it to disk.
  """
  def create_report(self, **kwargs) -> None:
    """
    Create the report.

    The reporter should specify the arguments it needs explicitly, and should specify ``kwargs`` in addition to handle
    extra (unused) arguments without crashing.

    Args:
      **kwargs: additional arguments
    """
    raise NotImplementedError("must be implemented by subclasses")
  @register_xnmt_event_assign
  def get_report_input(self, context={}) -> dict:
    return context

class ReferenceDiffReporter(Reporter, Serializable):
  """
  Reporter that uses the CharCut tool for nicely displayed difference highlighting between outputs and references.

  The stand-alone tool can be found at https://github.com/alardill/CharCut

  Args:
    match_size: min match size in characters (set < 3 e.g. for Japanese or Chinese)
    alt_norm: alternative normalization scheme: use only the candidate's length for normalization
    report_path: Path of directory to write HTML files to
  """
  yaml_tag = "!ReferenceDiffReporter"
  @serializable_init
  @register_xnmt_handler
  def __init__(self, match_size: int = 3, alt_norm: bool = False, report_path: str = settings.DEFAULT_REPORT_PATH) \
          -> None:
    self.match_size = match_size
    self.alt_norm = alt_norm
    self.report_path = report_path
    self.hyp_sents, self.ref_sents, self.src_sents = [], [], []

  def create_report(self, src: sent.Sentence, output: sent.ReadableSentence, ref_file: str = None, **kwargs) -> None:
    """
    Create report.

    Args:
      src: source-side input
      output: generated output
      ref_file: path to reference file
      **kwargs: arguments to be ignored
    """
<<<<<<< HEAD
    reference = util.cached_file_lines(ref_file)[output.idx]
=======
    reference = utils.cached_file_lines(ref_file)[output.idx]
>>>>>>> 78f49dee
    trg_str = output.sent_str()
    if isinstance(src, sent.ReadableSentence):
      src_str = src.sent_str()
      self.src_sents.append(src_str)
    self.hyp_sents.append(trg_str)
    self.ref_sents.append(reference)

  @handle_xnmt_event
  def on_end_inference(self):
    if self.hyp_sents:
<<<<<<< HEAD
      html_filename = os.path.join(self.report_path, "charcut.html")
      util.make_parent_dir(html_filename)
      args = util.ArgClass(html_output_file=html_filename, match_size=self.match_size, alt_norm=self.alt_norm)
=======
      html_filename = f"{self.report_path}/charcut.html"
      utils.make_parent_dir(html_filename)
      args = utils.ArgClass(html_output_file=html_filename, match_size=self.match_size, alt_norm=self.alt_norm)
>>>>>>> 78f49dee
      aligned_segs = charcut.load_input_segs(cand_segs=self.hyp_sents,
                                             ref_segs=self.ref_sents,
                                             src_segs=self.src_sents)
      charcut.run_on(aligned_segs, args)
      self.hyp_sents, self.ref_sents, self.src_sents = [], [], []

class CompareMtReporter(Reporter, Serializable):
  """
  Reporter that uses the compare-mt.py script to analyze and compare MT results.

  The stand-alone tool can be found at https://github.com/neubig/util-scripts

  Args:
    out2_file: A path to another system output. Add only if you want to compare outputs from two systems.
    train_file: A link to the training corpus target file
    train_counts: A link to the training word frequency counts as a tab-separated "word\\tfreq" file
    alpha: A smoothing coefficient to control how much the model focuses on low- and high-frequency events.
           1.0 should be fine most of the time.
    ngram: Maximum length of n-grams.
    sent_size: How many sentences to print.
    ngram_size: How many n-grams to print.

    report_path: Path of directory to write report files to
  """
  yaml_tag = "!CompareMtReporter"
  @serializable_init
  @register_xnmt_handler
  def __init__(self, out2_file: Optional[str] = None, train_file: Optional[str] = None,
               train_counts: Optional[str] = None, alpha: float = 1.0, ngram: int = 4, ngram_size: int = 50,
               sent_size: int = 10, report_path: str = settings.DEFAULT_REPORT_PATH) -> None:
    self.out2_file = out2_file
    self.train_file = train_file
    self.train_counts = train_counts
    self.alpha = alpha
    self.ngram = ngram
    self.ngram_size = ngram_size
    self.sent_size = sent_size
    self.report_path = report_path
    self.hyp_sents, self.ref_sents = [], []

  def create_report(self, output: sent.ReadableSentence, ref_file: str, **kwargs) -> None:
    """
    Create report.

    Args:
      output: generated output
      ref_file: path to reference file
      **kwargs: arguments to be ignored
    """
<<<<<<< HEAD
    reference = util.cached_file_lines(ref_file)[output.idx]
=======
    reference = utils.cached_file_lines(ref_file)[output.idx]
>>>>>>> 78f49dee
    trg_str = output.sent_str()
    self.hyp_sents.append(trg_str)
    self.ref_sents.append(reference)

  @handle_xnmt_event
  def on_end_inference(self):
    if self.hyp_sents:
<<<<<<< HEAD
      ref_filename = os.path.join(self.report_path, "tmp", "compare-mt.ref")
      out_filename = os.path.join(self.report_path, "tmp", "compare-mt.out")
      util.make_parent_dir(out_filename)
=======
      ref_filename = f"{self.report_path}/tmp/compare-mt.ref"
      out_filename = f"{self.report_path}/tmp/compare-mt.out"
      utils.make_parent_dir(out_filename)
>>>>>>> 78f49dee
      with open(ref_filename, "w") as fout:
        for l in self.ref_sents: fout.write(f"{l.strip()}\n")
      with open(out_filename, "w") as fout:
        for l in self.hyp_sents: fout.write(f"{l.strip()}\n")
      import xnmt.thirdparty.comparemt.compare_mt as compare_mt
      args = utils.ArgClass(ref_file = ref_filename,
                            out_file = out_filename,
                            out2_file = self.out2_file,
                            train_file = self.train_file,
                            train_counts = self.train_counts,
                            alpha = self.alpha,
                            ngram = self.ngram,
                            ngram_size = self.ngram_size,
                            sent_size = self.sent_size)
      out_lines = compare_mt.main(args)
<<<<<<< HEAD
      report_filename = os.path.join(self.report_path, "compare-mt.txt")
      util.make_parent_dir(report_filename)
=======
      report_filename = f"{self.report_path}/compare-mt.txt"
      utils.make_parent_dir(report_filename)
>>>>>>> 78f49dee
      with open(report_filename, "w") as fout:
        for l in out_lines: fout.write(f"{l}\n")
      self.hyp_sents, self.ref_sents, self.src_sents = [], [], []


class HtmlReporter(Reporter):
  """
  A base class for reporters that produce HTML outputs that takes care of some common functionality.

  Args:
    report_name: prefix for report files
    report_path: Path of directory to write HTML and image files to
  """
  def __init__(self, report_name: str, report_path: str = settings.DEFAULT_REPORT_PATH) -> None:
    self.report_name = report_name
    self.report_path = report_path
    self.html_contents = ["<html><meta charset='UTF-8' /><head><title>Translation Report</title></head><body>"]
    self.html_contents.append("""
      <style>
        body {font-family: sans-serif; font-size: 11pt;}
        table, td, th {border-spacing: 0;}
        th {padding: 10px;}
        td {padding: 5px;}
        th {border-top: solid black 2px; font-weight: normal;}
        .tophead {border-bottom: solid black 1px;}
        .src {font-style: oblique;}
        .trg {font-family: Consolas, monospace;}
        .del {font-weight: bold; color: #f00000;}
        .ins {font-weight: bold; color: #0040ff;}
        .shift {font-weight: bold;}
        .match {}
        .mainrow {border-top: solid black 1px; padding: 1em;}
        .midrow {border-bottom: dotted gray 1px;}
        .seghead {color: gray; text-align: right;}
        .score {font-family: Consolas, monospace; text-align: right; font-size: large;}
        .detail {font-size: xx-small; color: gray;}
      </style>
      <script>
        function enter(cls) {
          var elts = document.getElementsByClassName(cls);
          for (var i=0; i<elts.length; i++)
            elts[i].style.backgroundColor = "yellow";
        }
        function leave(cls) {
          var elts = document.getElementsByClassName(cls);
          for (var i=0; i<elts.length; i++)
            elts[i].style.backgroundColor = "transparent";
        }
      </script>
   """)

  def add_sent_heading(self, idx: int):
    self.html_contents.append(f"<h1>Translation Report for Sentence {idx}</h1>")
    self.html_contents.append("<table>")

  def finish_sent(self):
    self.html_contents.append("</table>")

  def finish_html_doc(self):
    self.html_contents.append("</body></html>")

  def write_html(self) -> None:
    html_str = "\n".join(self.html_contents)
    soup = bs(html_str, "lxml")
    pretty_html = soup.prettify()
<<<<<<< HEAD
    html_file_name = os.path.join(self.report_path, f"{self.report_name}.html")
    util.make_parent_dir(html_file_name)
=======
    html_file_name = f"{self.report_path}/{self.report_name}.html"
    utils.make_parent_dir(html_file_name)
>>>>>>> 78f49dee
    with open(html_file_name, 'w', encoding='utf-8') as f:
      f.write(pretty_html)

  def add_fields_if_set(self, fields):
    html_ret = ""
    for key, val in fields.items():
      if val:
        html_ret += f"<tr><td class='seghead'>{key}:</td><td>{val}</td></tr>"
    if html_ret:
      self.html_contents.append(html_ret)

  def add_charcut_diff(self, trg_str, reference, match_size=3, alt_norm=False, mt_label="MT:", ref_label="Ref:"):
    aligned_segs = charcut.load_input_segs(cand_segs=[trg_str],
                                           ref_segs=[reference])
    styled_ops = [charcut.compare_segments(cand, ref, match_size)
                  for seg_id, _, _, cand, ref in aligned_segs]

    seg_scores = list(charcut.score_all(aligned_segs, styled_ops, alt_norm))
    # doc_cost = sum(cost for cost, _ in seg_scores)
    # doc_div = sum(div for _, div in seg_scores)

    self.html_contents.append(charcut.segs2html(aligned_segs[0], styled_ops[0], seg_scores[0], mt_label=mt_label,
                                                ref_label=ref_label, use_id_col=False))


class AttentionReporter(HtmlReporter, Serializable):
  """
  Reporter that writes attention matrices to HTML.

  Args:
    max_num_sents: create attention report for only the first n sentences
    report_name: prefix for output files
    report_path: Path of directory to write HTML and image files to
  """

  yaml_tag = "!AttentionReporter"

  @register_xnmt_handler
  @serializable_init
  def __init__(self, max_num_sents: Optional[int] = 100, report_name: str = "attention",
               report_path: str = settings.DEFAULT_REPORT_PATH):
    super().__init__(report_name=report_name, report_path=report_path)
    self.max_num_sents = max_num_sents
    self.cur_sent_no = 0

  def create_report(self, src: sent.Sentence, output: sent.ReadableSentence, attentions: np.ndarray,
                    ref_file: Optional[str], **kwargs) -> None:

<<<<<<< HEAD
=======
  def create_report(self, src: sent.Sentence, output: sent.ReadableSentence, attentions: np.ndarray,
                    ref_file: Optional[str], **kwargs) -> None:

>>>>>>> 78f49dee
    """
    Create report.

    Args:
      src: source-side input
      output: generated output
      attentions: attention matrices
      ref_file: path to reference file
      **kwargs: arguments to be ignored
    """
<<<<<<< HEAD
    self.cur_sent_no += 1
    if self.max_num_sents and self.cur_sent_no > self.max_num_sents: return
    reference = util.cached_file_lines(ref_file)[output.idx]
=======
    reference = utils.cached_file_lines(ref_file)[output.idx]
>>>>>>> 78f49dee
    idx = src.idx
    self.add_sent_heading(idx)
    src_tokens = src.str_tokens() if isinstance(src, sent.ReadableSentence) else []
    trg_tokens = output.str_tokens()
    src_str = src.sent_str() if isinstance(src, sent.ReadableSentence) else ""
    trg_str = output.sent_str()
    self.add_charcut_diff(trg_str, reference)
    self.add_fields_if_set({"Src" : src_str})
    self.add_atts(attentions, src.get_array() if isinstance(src, sent.ArraySentence) else src_tokens,
                  trg_tokens, idx)
    self.finish_sent()

  @handle_xnmt_event
  def on_end_inference(self):
    self.finish_html_doc()
    self.write_html()
    self.cur_sent_no = 0

  def add_atts(self,
               attentions: np.ndarray,
               src_tokens: Union[Sequence[str], np.ndarray],
               trg_tokens: Sequence[str],
               idx: int,
               desc: str = "Attentions") -> None:
    """
    Add attention matrix to HTML code.

    Args:
      attentions: numpy array of dimensions (src_len x trg_len)
      src_tokens: list of strings (case of src text) or numpy array of dims (nfeat x speech_len) (case of src speech)
      trg_tokens: list of string tokens
      idx: sentence no
      desc: readable description
    """
    src_is_speech = isinstance(src_tokens, np.ndarray)
    size_x = math.log(len(trg_tokens)+2) * 3
    if src_is_speech:
      size_y = math.log(src_tokens.shape[1]+2)
    else:
      size_y = math.log(len(src_tokens)+2) * 3
<<<<<<< HEAD
    attention_file = os.path.join(self.report_path, "img", f"attention.{util.valid_filename(desc).lower()}.{idx}.png")
=======
    attention_file = f"{self.report_path}/img/attention.{utils.valid_filename(desc).lower()}.{idx}.png"
>>>>>>> 78f49dee
    html_att = f'<tr><td class="seghead">{desc}:</td><td></td></tr>' \
               f'<tr><td colspan="2" align="left"><img src="img/{os.path.basename(attention_file)}" alt="attention matrix" /></td></tr>'
    plotting.plot_attention(src_words=src_tokens, trg_words=trg_tokens, attention_matrix=attentions,
                            file_name=attention_file, size_x=size_x, size_y=size_y)
    self.html_contents.append(html_att)


class SegmentationReporter(Reporter, Serializable):
  """
  A reporter to be used with the segmenting encoder.

  Args:
    report_path: Path of directory to write text files to
  """
  yaml_tag = "!SegmentationReporter"

  @serializable_init
  @register_xnmt_handler
  def __init__(self, report_path: str=settings.DEFAULT_REPORT_PATH):
    self.report_path = report_path
    self.report_fp = None

  def create_report(self, segment_actions, src, **kwargs):
    if self.report_fp is None:
<<<<<<< HEAD
      report_path = os.path.join(self.report_path, "segment.txt")
      util.make_parent_dir(report_path)
=======
      report_path = self.report_path + "/segment.txt"
      utils.make_parent_dir(report_path)
>>>>>>> 78f49dee
      self.report_fp = open(report_path, "w")

    actions = segment_actions[0][0]
    src = src.str_tokens()
    words = []
    start = 0
    for end in actions:
      words.append("".join(str(src[start:end+1])))
      start = end+1
    print(" ".join(words), file=self.report_fp)

  @handle_xnmt_event
  def on_end_inference(self):
    if hasattr(self, "report_fp") and self.report_fp:
      self.report_fp.close()


class SubwordConsistencyReporter(Reporter, Serializable):
  """
  A reporter that gives statistics on subword consistency: recovered OOVs, fantasized new words, etc.

  Args:
    train_trg_file: path to word-tokenized training target file
    report_path: Path of directory to write text files to
  """
  yaml_tag = "!SubwordConsistencyReporter"

  @serializable_init
  @register_xnmt_handler
  def __init__(self, train_trg_file, report_path: str=settings.DEFAULT_REPORT_PATH):
    self.report_path = report_path
    self.report_fp = None
    self.train_trg_file = train_trg_file
    self.out_sents, self.ref_lines = [], []

  def create_report(self, output: sent.ReadableSentence, ref_file: str, **kwargs):
    self.output_vocab = output.vocab
    reference = util.cached_file_lines(ref_file)[output.idx]
    self.ref_lines.append(reference)
    self.out_sents.append(output)

  @handle_xnmt_event
  def on_end_inference(self):
    train_words = set()
    with open(self.train_trg_file) as f_train:
      for line in f_train:
        for word in line.strip().split():
          train_words.add(word)
    ref_words = set()
    ref_words_oov = defaultdict(int)
    ref_words_total = 0
    ref_oovs_unmatched = defaultdict(int)
    for ref_line, trg_sent in zip(self.ref_lines, self.out_sents):
      for word in ref_line.strip().split():
        ref_words.add(word)
        ref_words_total += 1
        if word not in train_words:
          ref_words_oov[word] += 1
          if word not in trg_sent.sent_str().split():
            ref_oovs_unmatched[word] += 1
    if ref_words_total == 0: raise ValueError("Found empty reference")
    hyp_words = set()
    hyp_words_oov = defaultdict(int)
    hyp_words_total = 0
    hyp_oovs_matched = defaultdict(int)
    hyp_oovs_unmatched = defaultdict(int)
    for trg_sent, ref_line in zip(self.out_sents, self.ref_lines):
      for word in trg_sent.sent_str().split():
        hyp_words.add(word)
        hyp_words_total += 1
        if word not in train_words:
          hyp_words_oov[word] += 1
          ref_line_words = ref_line.strip().split()
          if word in ref_line_words:
            hyp_oovs_matched[word] += 1
          else:
            hyp_oovs_unmatched[word] += 1
    if hyp_words_total == 0: raise ValueError("Found empty hypothesis")
    sorted_hyp_oovs_matched = sorted(hyp_oovs_matched.items(), key=lambda x: x[1], reverse=True)
    sorted_hyp_oovs_unmatched = sorted(hyp_oovs_unmatched.items(), key=lambda x: x[1], reverse=True)
    sorted_ref_oovs_unmatched = sorted(ref_oovs_unmatched.items(), key=lambda x: x[1], reverse=True)
    num_oovs_ref = sum(ref_words_oov.values())
    num_oovs_hyp = sum(hyp_words_oov.values())
    num_oovs_hyp_matched = sum(hyp_oovs_matched.values())
    hyp_oov_prec = f"{num_oovs_hyp_matched/num_oovs_hyp*100:.2f}%" if num_oovs_hyp>0 else "n/a"
    hyp_oov_rec = f"{num_oovs_hyp_matched/num_oovs_ref*100:.2f}%" if num_oovs_ref>0 else "n/a"
    with open(os.path.join(self.report_path, "subword-consistency.txt"), "w") as fout:
      fout.write(f"Subword Consistency Report\n--------------------------\n")
      fout.write(f"Size of subword vocab:                      {len(self.output_vocab)}\n")
      fout.write(f"Word types in training corpus:              {len(train_words)}\n")
      fout.write(f"Word types in test reference:               {len(ref_words)}\n")
      fout.write(f"Word types in test hypothesis:              {len(hyp_words)}\n")
      fout.write(f"OOV words in test reference:                {num_oovs_ref} ({num_oovs_ref/ref_words_total*100:.2f}%)\n")
      fout.write(f"OOV words in test hypothesis:               {num_oovs_hyp} ({num_oovs_hyp/hyp_words_total*100:.2f}%)\n")
      fout.write(f"Hypothesis OOVs precision (sentence-match): {hyp_oov_prec}\n")
      fout.write(f"Hypothesis OOVs recall (sentence-match):    {hyp_oov_rec}\n")
      fout.write(f"\n\nListing:\n")
      fout.write(f"OOVs recovered: \n")
      fout.write("\n".join([f"{item[0]} ({item[1]})" for item in sorted_hyp_oovs_matched]))
      fout.write(f"\n\nOOVs not recovered: \n")
      fout.write("\n".join([f"{item[0]} ({item[1]})" for item in sorted_ref_oovs_unmatched]))
      fout.write(f"\n\nfantasized words: \n")
      fout.write("\n".join([f"{item[0]} ({item[1]})" for item in sorted_hyp_oovs_unmatched]))
<|MERGE_RESOLUTION|>--- conflicted
+++ resolved
@@ -16,10 +16,7 @@
 import os
 import math
 from typing import Any, Dict, Optional, Sequence, Union
-<<<<<<< HEAD
 from collections import defaultdict
-=======
->>>>>>> 78f49dee
 
 from bs4 import BeautifulSoup as bs
 
@@ -27,14 +24,8 @@
 matplotlib.use('Agg')
 import numpy as np
 
-<<<<<<< HEAD
-import xnmt.plot
-import xnmt.output
-from xnmt import sent, util
-=======
 from xnmt import plotting
 from xnmt import sent, utils
->>>>>>> 78f49dee
 from xnmt.events import register_xnmt_event_assign, handle_xnmt_event, register_xnmt_handler
 from xnmt.persistence import Serializable, serializable_init, Ref
 from xnmt.settings import settings
@@ -63,11 +54,7 @@
   - pass either global info or per-sentence info or both:
     - call ``self.report_sent_info(d)`` for each sentence, where d is a dictionary containing info to pass on to the
       reporter
-<<<<<<< HEAD
-    - call ``self.report_global_info(d)`` once, where d is a dictionary containing info to pass on to the
-=======
     - call ``self.report_corpus_info(d)`` once, where d is a dictionary containing info to pass on to the
->>>>>>> 78f49dee
       reporter
   """
 
@@ -89,11 +76,7 @@
       self._sent_info_list = []
     self._sent_info_list.append(sent_info)
 
-<<<<<<< HEAD
-  def report_global_info(self, glob_info: Dict[str, Any]) -> None:
-=======
   def report_corpus_info(self, glob_info: Dict[str, Any]) -> None:
->>>>>>> 78f49dee
     """
     Add key/value pairs for reporting that are relevant to all reported sentences.
 
@@ -171,11 +154,7 @@
       ref_file: path to reference file
       **kwargs: arguments to be ignored
     """
-<<<<<<< HEAD
-    reference = util.cached_file_lines(ref_file)[output.idx]
-=======
     reference = utils.cached_file_lines(ref_file)[output.idx]
->>>>>>> 78f49dee
     trg_str = output.sent_str()
     if isinstance(src, sent.ReadableSentence):
       src_str = src.sent_str()
@@ -186,15 +165,9 @@
   @handle_xnmt_event
   def on_end_inference(self):
     if self.hyp_sents:
-<<<<<<< HEAD
       html_filename = os.path.join(self.report_path, "charcut.html")
-      util.make_parent_dir(html_filename)
-      args = util.ArgClass(html_output_file=html_filename, match_size=self.match_size, alt_norm=self.alt_norm)
-=======
-      html_filename = f"{self.report_path}/charcut.html"
       utils.make_parent_dir(html_filename)
       args = utils.ArgClass(html_output_file=html_filename, match_size=self.match_size, alt_norm=self.alt_norm)
->>>>>>> 78f49dee
       aligned_segs = charcut.load_input_segs(cand_segs=self.hyp_sents,
                                              ref_segs=self.ref_sents,
                                              src_segs=self.src_sents)
@@ -244,11 +217,7 @@
       ref_file: path to reference file
       **kwargs: arguments to be ignored
     """
-<<<<<<< HEAD
-    reference = util.cached_file_lines(ref_file)[output.idx]
-=======
     reference = utils.cached_file_lines(ref_file)[output.idx]
->>>>>>> 78f49dee
     trg_str = output.sent_str()
     self.hyp_sents.append(trg_str)
     self.ref_sents.append(reference)
@@ -256,15 +225,9 @@
   @handle_xnmt_event
   def on_end_inference(self):
     if self.hyp_sents:
-<<<<<<< HEAD
       ref_filename = os.path.join(self.report_path, "tmp", "compare-mt.ref")
       out_filename = os.path.join(self.report_path, "tmp", "compare-mt.out")
-      util.make_parent_dir(out_filename)
-=======
-      ref_filename = f"{self.report_path}/tmp/compare-mt.ref"
-      out_filename = f"{self.report_path}/tmp/compare-mt.out"
       utils.make_parent_dir(out_filename)
->>>>>>> 78f49dee
       with open(ref_filename, "w") as fout:
         for l in self.ref_sents: fout.write(f"{l.strip()}\n")
       with open(out_filename, "w") as fout:
@@ -280,13 +243,8 @@
                             ngram_size = self.ngram_size,
                             sent_size = self.sent_size)
       out_lines = compare_mt.main(args)
-<<<<<<< HEAD
       report_filename = os.path.join(self.report_path, "compare-mt.txt")
-      util.make_parent_dir(report_filename)
-=======
-      report_filename = f"{self.report_path}/compare-mt.txt"
       utils.make_parent_dir(report_filename)
->>>>>>> 78f49dee
       with open(report_filename, "w") as fout:
         for l in out_lines: fout.write(f"{l}\n")
       self.hyp_sents, self.ref_sents, self.src_sents = [], [], []
@@ -352,13 +310,8 @@
     html_str = "\n".join(self.html_contents)
     soup = bs(html_str, "lxml")
     pretty_html = soup.prettify()
-<<<<<<< HEAD
     html_file_name = os.path.join(self.report_path, f"{self.report_name}.html")
-    util.make_parent_dir(html_file_name)
-=======
-    html_file_name = f"{self.report_path}/{self.report_name}.html"
     utils.make_parent_dir(html_file_name)
->>>>>>> 78f49dee
     with open(html_file_name, 'w', encoding='utf-8') as f:
       f.write(pretty_html)
 
@@ -407,12 +360,6 @@
   def create_report(self, src: sent.Sentence, output: sent.ReadableSentence, attentions: np.ndarray,
                     ref_file: Optional[str], **kwargs) -> None:
 
-<<<<<<< HEAD
-=======
-  def create_report(self, src: sent.Sentence, output: sent.ReadableSentence, attentions: np.ndarray,
-                    ref_file: Optional[str], **kwargs) -> None:
-
->>>>>>> 78f49dee
     """
     Create report.
 
@@ -423,13 +370,9 @@
       ref_file: path to reference file
       **kwargs: arguments to be ignored
     """
-<<<<<<< HEAD
     self.cur_sent_no += 1
     if self.max_num_sents and self.cur_sent_no > self.max_num_sents: return
-    reference = util.cached_file_lines(ref_file)[output.idx]
-=======
     reference = utils.cached_file_lines(ref_file)[output.idx]
->>>>>>> 78f49dee
     idx = src.idx
     self.add_sent_heading(idx)
     src_tokens = src.str_tokens() if isinstance(src, sent.ReadableSentence) else []
@@ -470,11 +413,7 @@
       size_y = math.log(src_tokens.shape[1]+2)
     else:
       size_y = math.log(len(src_tokens)+2) * 3
-<<<<<<< HEAD
-    attention_file = os.path.join(self.report_path, "img", f"attention.{util.valid_filename(desc).lower()}.{idx}.png")
-=======
     attention_file = f"{self.report_path}/img/attention.{utils.valid_filename(desc).lower()}.{idx}.png"
->>>>>>> 78f49dee
     html_att = f'<tr><td class="seghead">{desc}:</td><td></td></tr>' \
                f'<tr><td colspan="2" align="left"><img src="img/{os.path.basename(attention_file)}" alt="attention matrix" /></td></tr>'
     plotting.plot_attention(src_words=src_tokens, trg_words=trg_tokens, attention_matrix=attentions,
@@ -499,13 +438,8 @@
 
   def create_report(self, segment_actions, src, **kwargs):
     if self.report_fp is None:
-<<<<<<< HEAD
       report_path = os.path.join(self.report_path, "segment.txt")
-      util.make_parent_dir(report_path)
-=======
-      report_path = self.report_path + "/segment.txt"
       utils.make_parent_dir(report_path)
->>>>>>> 78f49dee
       self.report_fp = open(report_path, "w")
 
     actions = segment_actions[0][0]
