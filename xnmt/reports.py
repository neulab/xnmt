--- conflicted
+++ resolved
@@ -25,8 +25,7 @@
 
 import xnmt.plot
 import xnmt.output
-import xnmt.input
-from xnmt import vocab, util
+from xnmt import sent, vocab, util
 from xnmt.events import register_xnmt_event_assign, handle_xnmt_event, register_xnmt_handler
 from xnmt.persistence import Serializable, serializable_init
 from xnmt.settings import settings
@@ -116,11 +115,11 @@
     self.report_path = report_path
     self.hyp_sents, self.ref_sents, self.src_sents = [], [], []
 
-  def create_report(self, src: xnmt.input.Input, src_vocab: vocab.Vocab, trg_vocab: vocab.Vocab,
-                    output: xnmt.output.Output, output_proc: xnmt.output.OutputProcessor, reference: str = None,
+  def create_report(self, src: sent.Sentence, src_vocab: vocab.Vocab, trg_vocab: vocab.Vocab,
+                    output: sent.Sentence, output_proc: xnmt.output.OutputProcessor, reference: str = None,
                     **kwargs) -> None:
     trg_str = output.apply_post_processor(output_proc)
-    src_is_speech = isinstance(src, xnmt.input.ArrayInput)
+    src_is_speech = isinstance(src, sent.ArraySentence)
     if not src_is_speech:
       src_str = " ".join([src_vocab.i2w[src_token] for src_token in src])
       self.src_sents.append(src_str)
@@ -173,7 +172,7 @@
     self.report_path = report_path
     self.hyp_sents, self.ref_sents = [], []
 
-  def create_report(self, trg_vocab: vocab.Vocab, output: xnmt.output.Output, output_proc: xnmt.output.OutputProcessor,
+  def create_report(self, trg_vocab: vocab.Vocab, output: sent.Sentence, output_proc: xnmt.output.OutputProcessor,
                     reference: str, **kwargs) -> None:
     trg_str = output.apply_post_processor(output_proc)
     self.hyp_sents.append(trg_str)
@@ -277,7 +276,7 @@
     if output:
       return output.readable_actions()
     else:
-      src_is_speech = isinstance(inp, xnmt.input.ArrayInput)
+      src_is_speech = isinstance(inp, sent.ArraySentence)
       if src_is_speech:
         src_tokens = []
       else:
@@ -326,14 +325,10 @@
   def __init__(self, report_name: str = "attention", report_path: str = settings.DEFAULT_REPORT_PATH):
     super().__init__(report_name=report_name, report_path=report_path)
 
-<<<<<<< HEAD
-  def create_report(self, idx: int, src: 'xnmt.input.Input', src_vocab: vocab.Vocab,
-                    trg_vocab: vocab.Vocab, output: 'xnmt.output.Output', attentions:np.ndarray, **kwargs) -> None:
-=======
-  def create_report(self, idx: int, src: xnmt.input.Input, src_vocab: vocab.Vocab,
-                    trg_vocab: vocab.Vocab, output: xnmt.output.Output, output_proc: xnmt.output.OutputProcessor,
+  def create_report(self, idx: int, src: sent.Sentence, src_vocab: vocab.Vocab,
+                    trg_vocab: vocab.Vocab, output: sent.Sentence, output_proc: xnmt.output.OutputProcessor,
                     attentions: np.ndarray, reference: Optional[str] = None, **kwargs) -> None:
->>>>>>> 7545fac5
+
     """
     Create report.
 
@@ -353,7 +348,7 @@
     src_str, trg_str = self.get_strings(src_tokens=src_tokens, output=output, output_proc=output_proc)
     self.add_charcut_diff(trg_str, reference)
     self.add_fields_if_set({"Src" : src_str})
-    self.add_atts(attentions, src.get_array() if isinstance(src, xnmt.input.ArrayInput) else src_tokens,
+    self.add_atts(attentions, src.get_array() if isinstance(src, sent.Sentence) else src_tokens,
                   trg_tokens, idx)
     self.finish_sent()
 
