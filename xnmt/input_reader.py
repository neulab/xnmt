--- conflicted
+++ resolved
@@ -209,14 +209,9 @@
     timestep_truncate (int): cut off timesteps if sequence is longer than specified value
   """
   yaml_tag = u"!H5Reader"
-<<<<<<< HEAD
-
+  @serializable_init
   def __init__(self, transpose=False, feat_from=None, feat_to=None, feat_skip=None, timestep_skip=None,
                timestep_truncate=None):
-=======
-  @serializable_init
-  def __init__(self, transpose=False, feat_from=None, feat_to=None, feat_skip=None, word_skip=None):
->>>>>>> 7f6b44d6
     self.transpose = transpose
     self.feat_from = feat_from
     self.feat_to = feat_to
@@ -280,14 +275,9 @@
     timestep_truncate (int): cut off timesteps if sequence is longer than specified value
   """
   yaml_tag = u"!NpzReader"
-
-<<<<<<< HEAD
+  @serializable_init
   def __init__(self, transpose=False, feat_from=None, feat_to=None, feat_skip=None, timestep_skip=None,
                timestep_truncate=None):
-=======
-  @serializable_init
-  def __init__(self, transpose=False, feat_from=None, feat_to=None, feat_skip=None, word_skip=None):
->>>>>>> 7f6b44d6
     self.transpose = transpose
     self.feat_from = feat_from
     self.feat_to = feat_to
