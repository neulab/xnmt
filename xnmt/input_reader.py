from itertools import zip_longest
from functools import lru_cache
import ast
from typing import Iterator, Optional, Sequence, Union

import numpy as np

import warnings
with warnings.catch_warnings():
  warnings.simplefilter("ignore", lineno=36)
  import h5py

from xnmt import logger

from xnmt.input import SimpleSentenceInput, ArrayInput, IntInput, CompoundInput
from xnmt.persistence import serializable_init, Serializable
from xnmt.events import register_xnmt_handler, handle_xnmt_event
from xnmt.vocab import Vocab
import xnmt.input
import xnmt.batcher

class InputReader(object):
  """
  A base class to read in a file and turn it into an input
  """
  def read_sents(self, filename: str, filter_ids: Sequence[int] = None) -> Iterator[xnmt.input.Input]:
    """
    Read sentences and return an iterator.

    Args:
      filename: data file
      filter_ids: only read sentences with these ids (0-indexed)
    Returns: iterator over sentences from filename
    """
    return self.iterate_filtered(filename, filter_ids)

  def count_sents(self, filename: str) -> int:
    """
    Count the number of sentences in a data file.

    Args:
      filename: data file
    Returns: number of sentences in the data file
    """
    raise RuntimeError("Input readers must implement the count_sents function")

  def needs_reload(self) -> bool:
    """
    Overwrite this method if data needs to be reload for each epoch
    """
    return False

class BaseTextReader(InputReader):

  def read_sent(self, line: str) -> xnmt.input.Input:
    """
    Convert a raw text line into an input object.

    Args:
      line: a single input string
    Returns: a SentenceInput object for the input sentence
    """
    raise RuntimeError("Input readers must implement the read_sent function")

  @lru_cache(maxsize=128)
  def count_sents(self, filename):
    newlines = 0
    f = open(filename, 'r+b')
    for line in f:
      newlines += 1
    return newlines

  def iterate_filtered(self, filename, filter_ids=None):
    """
    Args:
      filename: data file (text file)
      filter_ids:
    Returns: iterator over lines as strings (useful for subclasses to implement read_sents)
    """
    sent_count = 0
    max_id = None
    if filter_ids is not None:
      max_id = max(filter_ids)
      filter_ids = set(filter_ids)
    with open(filename, encoding='utf-8') as f:
      for line in f:
        if filter_ids is None or sent_count in filter_ids:
          yield self.read_sent(line)
        sent_count += 1
        if max_id is not None and sent_count > max_id:
          break

def convert_int(x):
  try:
    return int(x)
  except ValueError:
    raise ValueError(f"Expecting integer tokens because no vocab was set. Got: '{x}'")

class PlainTextReader(BaseTextReader, Serializable):
  """
  Handles the typical case of reading plain text files, with one sent per line.

  Args:
    vocab: Vocabulary to convert string tokens to integer ids. If not given, plain text will be assumed to contain
           space-separated integer ids.
    read_sent_len: if set, read the length of each sentence instead of the sentence itself. EOS is not counted.
  """
  yaml_tag = '!PlainTextReader'
 
  @serializable_init
  def __init__(self, vocab: Optional[Vocab] = None, read_sent_len: bool = False):
    self.vocab = vocab
    self.read_sent_len = read_sent_len

  def read_sent(self, line):
    if self.vocab:
      self.convert_fct = self.vocab.convert
    else:
      self.convert_fct = convert_int
    if self.read_sent_len:
      return IntInput(len(line.strip().split()))
    else:
      return SimpleSentenceInput([self.convert_fct(word) for word in line.strip().split()] + [Vocab.ES])

  def vocab_size(self):
    return len(self.vocab)

class CompoundReader(InputReader, Serializable):
  """
  A compound reader reads inputs using several input readers at the same time.

  The resulting inputs will be of type :class:`CompoundInput`, which holds the results from the different readers
  as a tuple. Inputs can be read from different locations (if input file name is a sequence of filenames) or all from
  the same location (if it is a string). The latter can be used to read the same inputs using several input different
  readers which might capture different aspects of the input data.

  Args:
    readers: list of input readers to use
    vocab: not used by this reader, but some parent components may require access to the vocab.
  """
  yaml_tag = "!CompoundReader"
  @serializable_init
  def __init__(self, readers:Sequence[InputReader], vocab: Optional[Vocab] = None) -> None:
    if len(readers) < 2: raise ValueError("need at least two readers")
    self.readers = readers
    if vocab: self.vocab = vocab
  def read_sents(self, filename: Union[str,Sequence[str]], filter_ids: Sequence[int] = None) \
          -> Iterator[xnmt.input.Input]:
    if isinstance(filename, str): filename = [filename] * len(self.readers)
    generators = [reader.read_sents(filename=cur_filename, filter_ids=filter_ids) for (reader, cur_filename) in
                     zip(self.readers, filename)]
    while True:
      try:
        yield CompoundInput(tuple([next(gen) for gen in generators]))
      except StopIteration:
        return
  def count_sents(self, filename: str) -> int:
    return self.readers[0].count_sents(filename if isinstance(filename,str) else filename[0])
  def needs_reload(self) -> bool:
    return any(reader.needs_reload() for reader in self.readers)


class SentencePieceTextReader(BaseTextReader, Serializable):
  """
  Read in text and segment it with sentencepiece. Optionally perform sampling
  for subword regularization, only at training time.
  https://arxiv.org/pdf/1804.10959.pdf 
  """
  yaml_tag = '!SentencePieceTextReader'

  @register_xnmt_handler
  @serializable_init
  def __init__(self, model_file, sample_train=False, l=-1, alpha=0.1, vocab=None):
    """
    Args:
      model_file: The sentence piece model file
      sample_train: On the training set, sample outputs
      l: The "l" parameter for subword regularization, how many sentences to sample
      alpha: The "alpha" parameter for subword regularization, how much to smooth the distribution
      vocab: The vocabulary
    """
    import sentencepiece as spm
    self.subword_model = spm.SentencePieceProcessor()
    self.subword_model.Load(model_file)
    self.sample_train = sample_train
    self.l = l
    self.alpha = alpha
    self.vocab = vocab
    self.train = False

  @handle_xnmt_event
  def on_set_train(self, val):
    self.train = val

  def read_sent(self, sentence):
    if self.sample_train and self.train:
      words = self.subword_model.SampleEncodeAsPieces(sentence.strip(), self.l, self.alpha)
    else:
      words = self.subword_model.EncodeAsPieces(sentence.strip())
    words = [w.decode('utf-8') for w in words]
    return SimpleSentenceInput([self.vocab.convert(word) for word in words] + \
                                                       [self.vocab.convert(Vocab.ES_STR)])

  def count_words(self, trg_words):
    trg_cnt = 0
    for x in trg_words:
      if type(x) == int:
        trg_cnt += 1 if x != Vocab.ES else 0
      else:
        trg_cnt += sum([1 if y != Vocab.ES else 0 for y in x])
    return trg_cnt

  def vocab_size(self):
    return len(self.vocab)

class CharFromWordTextReader(PlainTextReader, Serializable):
  yaml_tag = "!CharFromWordTextReader"
  @serializable_init
<<<<<<< HEAD
  def __init__(self, vocab:Vocab):
    super().__init__(vocab)
=======
  def __init__(self, vocab=None, read_sent_len=False):
    super().__init__(vocab, read_sent_len)
>>>>>>> b297bbac
  def read_sent(self, sentence, filter_ids=None):
    chars = []
    segs = []
    offset = 0
    for word in sentence.strip().split():
      offset += len(word)
      segs.append(offset-1)
      chars.extend([c for c in word])
    segs.append(len(chars))
    chars.append(Vocab.ES_STR)
    sent_input = SimpleSentenceInput([self.vocab.convert(c) for c in chars])
    sent_input.segment = segs
    return sent_input

class H5Reader(InputReader, Serializable):
  """
  Handles the case where sents are sequences of continuous-space vectors.

  The input is a ".h5" file, which can be created for example using xnmt.preproc.MelFiltExtractor

  The data items are assumed to be labeled with integers 0, 1, .. (converted to strings).

  Each data item will be a 2D matrix representing a sequence of vectors. They can
  be in either order, depending on the value of the "transpose" variable:
  * sents[sent_id][feat_ind,timestep] if transpose=False
  * sents[sent_id][timestep,feat_ind] if transpose=True

  Args:
    transpose (bool): whether inputs are transposed or not.
    feat_from (int): use feature dimensions in a range, starting at this index (inclusive)
    feat_to (int): use feature dimensions in a range, ending at this index (exclusive)
    feat_skip (int): stride over features
    timestep_skip (int): stride over timesteps
    timestep_truncate (int): cut off timesteps if sequence is longer than specified value
  """
  yaml_tag = u"!H5Reader"
  @serializable_init
  def __init__(self, transpose=False, feat_from=None, feat_to=None, feat_skip=None, timestep_skip=None,
               timestep_truncate=None):
    self.transpose = transpose
    self.feat_from = feat_from
    self.feat_to = feat_to
    self.feat_skip = feat_skip
    self.timestep_skip = timestep_skip
    self.timestep_truncate = timestep_truncate

  def read_sents(self, filename, filter_ids=None):
    with h5py.File(filename, "r") as hf:
      h5_keys = sorted(hf.keys(), key=lambda x: int(x))
      if filter_ids is not None:
        h5_keys = [h5_keys[i] for i in filter_ids]
        h5_keys.sort(key=lambda x: int(x))
      for idx, key in enumerate(h5_keys):
        inp = hf[key][:]
        if self.transpose:
          inp = inp.transpose()

        sub_inp = inp[self.feat_from: self.feat_to: self.feat_skip, :self.timestep_truncate:self.timestep_skip]
        if sub_inp.size < inp.size:
          inp = np.empty_like(sub_inp)
          np.copyto(inp, sub_inp)
        else:
          inp = sub_inp

        if idx % 1000 == 999:
          logger.info(f"Read {idx+1} lines ({float(idx+1)/len(h5_keys)*100:.2f}%) of {filename} at {key}")
        yield ArrayInput(inp)

  def count_sents(self, filename):
    with h5py.File(filename, "r") as hf:
      l = len(hf.keys())
    return l


class NpzReader(InputReader, Serializable):
  """
  Handles the case where sents are sequences of continuous-space vectors.

  The input is a ".npz" file, which consists of multiply ".npy" files, each
  corresponding to a single sequence of continuous features. This can be
  created in two ways:
  * Use the builtin function numpy.savez_compressed()
  * Create a bunch of .npy files, and run "zip" on them to zip them into an archive.

  The file names should be named XXX_0, XXX_1, etc., where the final number after the underbar
  indicates the order of the sequence in the corpus. This is done automatically by
  numpy.savez_compressed(), in which case the names will be arr_0, arr_1, etc.

  Each numpy file will be a 2D matrix representing a sequence of vectors. They can
  be in either order, depending on the value of the "transpose" variable.
  * sents[sent_id][feat_ind,timestep] if transpose=False
  * sents[sent_id][timestep,feat_ind] if transpose=True

  Args:
    transpose (bool): whether inputs are transposed or not.
    feat_from (int): use feature dimensions in a range, starting at this index (inclusive)
    feat_to (int): use feature dimensions in a range, ending at this index (exclusive)
    feat_skip (int): stride over features
    timestep_skip (int): stride over timesteps
    timestep_truncate (int): cut off timesteps if sequence is longer than specified value
  """
  yaml_tag = u"!NpzReader"
  @serializable_init
  def __init__(self, transpose=False, feat_from=None, feat_to=None, feat_skip=None, timestep_skip=None,
               timestep_truncate=None):
    self.transpose = transpose
    self.feat_from = feat_from
    self.feat_to = feat_to
    self.feat_skip = feat_skip
    self.timestep_skip = timestep_skip
    self.timestep_truncate = timestep_truncate

  def read_sents(self, filename, filter_ids=None):
    npzFile = np.load(filename, mmap_mode=None if filter_ids is None else "r")
    npzKeys = sorted(npzFile.files, key=lambda x: int(x.split('_')[-1]))
    if filter_ids is not None:
      npzKeys = [npzKeys[i] for i in filter_ids]
      npzKeys.sort(key=lambda x: int(x.split('_')[-1]))
    for idx, key in enumerate(npzKeys):
      inp = npzFile[key]
      if self.transpose:
        inp = inp.transpose()

      sub_inp = inp[self.feat_from: self.feat_to: self.feat_skip, :self.timestep_truncate:self.timestep_skip]
      if sub_inp.size < inp.size:
        inp = np.empty_like(sub_inp)
        np.copyto(inp, sub_inp)
      else:
        inp = sub_inp

      if idx % 1000 == 999:
        logger.info(f"Read {idx+1} lines ({float(idx+1)/len(npzKeys)*100:.2f}%) of {filename} at {key}")
      yield ArrayInput(inp)
    npzFile.close()

  def count_sents(self, filename):
    npzFile = np.load(filename, mmap_mode="r")  # for counting sentences, only read the index
    l = len(npzFile.files)
    npzFile.close()
    return l

class IDReader(BaseTextReader, Serializable):
  """
  Handles the case where we need to read in a single ID (like retrieval problems).

  Files must be text files containing a single integer per line.
  """
  yaml_tag = "!IDReader"

  @serializable_init
  def __init__(self):
    pass

  def read_sent(self, line):
    return xnmt.input.IntInput(int(line.strip()))

  def read_sents(self, filename, filter_ids=None):
    return [l for l in self.iterate_filtered(filename, filter_ids)]

###### A utility function to read a parallel corpus
def read_parallel_corpus(src_reader: InputReader, trg_reader: InputReader, src_file: str, trg_file: str,
                         batcher: xnmt.batcher.Batcher=None, sample_sents=None, max_num_sents=None, max_src_len=None, max_trg_len=None):
  """
  A utility function to read a parallel corpus.

  Args:
    src_reader (InputReader):
    trg_reader (InputReader):
    src_file (str):
    trg_file (str):
    batcher (Batcher):
    sample_sents (int): if not None, denote the number of sents that should be randomly chosen from all available sents.
    max_num_sents (int): if not None, read only the first this many sents
    max_src_len (int): skip pair if src side is too long
    max_trg_len (int): skip pair if trg side is too long

  Returns:
    A tuple of (src_data, trg_data, src_batches, trg_batches) where ``*_batches = *_data`` if ``batcher=None``
  """
  src_data = []
  trg_data = []
  if sample_sents:
    logger.info(f"Starting to read {sample_sents} parallel sentences of {src_file} and {trg_file}")
    src_len = src_reader.count_sents(src_file)
    trg_len = trg_reader.count_sents(trg_file)
    if src_len != trg_len: raise RuntimeError(f"training src sentences don't match trg sentences: {src_len} != {trg_len}!")
    if max_num_sents and max_num_sents < src_len: src_len = trg_len = max_num_sents
    filter_ids = np.random.choice(src_len, sample_sents, replace=False)
  else:
    logger.info(f"Starting to read {src_file} and {trg_file}")
    filter_ids = None
    src_len, trg_len = 0, 0
  src_train_iterator = src_reader.read_sents(src_file, filter_ids)
  trg_train_iterator = trg_reader.read_sents(trg_file, filter_ids)
  for src_sent, trg_sent in zip_longest(src_train_iterator, trg_train_iterator):
    if src_sent is None or trg_sent is None:
      raise RuntimeError(f"training src sentences don't match trg sentences: {src_len or src_reader.count_sents(src_file)} != {trg_len or trg_reader.count_sents(trg_file)}!")
    if max_num_sents and (max_num_sents <= len(src_data)):
      break
    src_len_ok = max_src_len is None or src_sent.sent_len() <= max_src_len
    trg_len_ok = max_trg_len is None or trg_sent.sent_len() <= max_trg_len
    if src_len_ok and trg_len_ok:
      src_data.append(src_sent)
      trg_data.append(trg_sent)

  logger.info(f"Done reading {src_file} and {trg_file}. Packing into batches.")

  # Pack batches
  if batcher is not None:
    src_batches, trg_batches = batcher.pack(src_data, trg_data)
  else:
    src_batches, trg_batches = src_data, trg_data

  logger.info(f"Done packing batches.")

  return src_data, trg_data, src_batches, trg_batches<|MERGE_RESOLUTION|>--- conflicted
+++ resolved
@@ -216,13 +216,8 @@
 class CharFromWordTextReader(PlainTextReader, Serializable):
   yaml_tag = "!CharFromWordTextReader"
   @serializable_init
-<<<<<<< HEAD
-  def __init__(self, vocab:Vocab):
-    super().__init__(vocab)
-=======
-  def __init__(self, vocab=None, read_sent_len=False):
+  def __init__(self, vocab:Vocab=None, read_sent_len:bool=False):
     super().__init__(vocab, read_sent_len)
->>>>>>> b297bbac
   def read_sent(self, sentence, filter_ids=None):
     chars = []
     segs = []
