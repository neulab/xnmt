--- conflicted
+++ resolved
@@ -9,6 +9,7 @@
 from xnmt.param_init import GlorotInitializer, ZeroInitializer
 from xnmt.transducer import SeqTransducer, FinalTransducerState
 from xnmt.persistence import serializable_init, Serializable, Ref, bare
+
 
 class UniLSTMState(object):
   """
@@ -63,11 +64,6 @@
   It works similar to DyNet's CompactVanillaLSTMBuilder, but in addition supports
   taking multiple inputs that are concatenated on-the-fly.
 
-<<<<<<< HEAD
-  Currently only supports transducing a complete sequence at once.
-
-=======
->>>>>>> bdb3ac2e
   Args:
     layers (int): number of layers
     input_dim (int): input dimension
@@ -105,15 +101,10 @@
     self.weightnoise_std = weightnoise_std
     self.input_dim = input_dim
 
-<<<<<<< HEAD
-    param_init = param_init or exp_global.param_init
-    bias_init = bias_init or exp_global.bias_init
-=======
     if not isinstance(param_init, Sequence):
         param_init = [param_init] * layers
     if not isinstance(bias_init, Sequence):
         bias_init = [bias_init] * layers
->>>>>>> bdb3ac2e
 
     # [i; f; o; g]
     self.p_Wx = [model.add_parameters(dim=(hidden_dim*4, input_dim), init=param_init[0].initializer((hidden_dim*4, input_dim), num_shared=4))]
@@ -235,32 +226,17 @@
 
   Args:
     layers (int): number of layers
-<<<<<<< HEAD
-    input_dim (int): input dimension; if None, use exp_global.default_layer_dim
-    hidden_dim (int): hidden dimension; if None, use exp_global.default_layer_dim
-    dropout (float): dropout probability; if None, use exp_global.dropout
-    weightnoise_std (float): weight noise standard deviation; if None, use exp_global.weightnoise_std
-    param_init: a :class:`xnmt.param_init.ParamInitializer` or list of :class:`xnmt.param_init.ParamInitializer` objects
-                specifying how to initialize weight matrices. If a list is given, each entry denotes one layer.
-                If None, use ``exp_global.param_init``
-=======
     input_dim (int): input dimension
     hidden_dim (int): hidden dimension
     dropout (float): dropout probability
     weightnoise_std (float): weight noise standard deviation
     param_init: a :class:`xnmt.param_init.ParamInitializer` or list of :class:`xnmt.param_init.ParamInitializer` objects 
                 specifying how to initialize weight matrices. If a list is given, each entry denotes one layer.
->>>>>>> bdb3ac2e
     bias_init: a :class:`xnmt.param_init.ParamInitializer` or list of :class:`xnmt.param_init.ParamInitializer` objects
                specifying how to initialize bias vectors. If a list is given, each entry denotes one layer.
   """
   yaml_tag = '!BiLSTMSeqTransducer'
 
-<<<<<<< HEAD
-  def __init__(self, exp_global=Ref(Path("exp_global")), layers=1, input_dim=None, hidden_dim=None,
-               dropout=None, weightnoise_std=None, param_init=None, bias_init=None):
-    register_handler(self)
-=======
   @register_xnmt_handler
   @serializable_init
   def __init__(self,
@@ -272,28 +248,11 @@
                param_init=Ref("exp_global.param_init", default=bare(GlorotInitializer)),
                bias_init=Ref("exp_global.bias_init", default=bare(ZeroInitializer)),
                forward_layers=None, backward_layers=None):
->>>>>>> bdb3ac2e
     self.num_layers = layers
     self.hidden_dim = hidden_dim
     self.dropout_rate = dropout
     self.weightnoise_std = weightnoise_std
     assert hidden_dim % 2 == 0
-<<<<<<< HEAD
-    param_init = param_init or exp_global.param_init
-    bias_init = bias_init or exp_global.bias_init
-    self.forward_layers = [UniLSTMSeqTransducer(exp_global=exp_global, input_dim=input_dim, hidden_dim=hidden_dim/2, dropout=dropout, weightnoise_std=weightnoise_std,
-                                                param_init=param_init[0] if isinstance(param_init, Sequence) else param_init,
-                                                bias_init=bias_init[0] if isinstance(bias_init, Sequence) else bias_init)]
-    self.backward_layers = [UniLSTMSeqTransducer(exp_global=exp_global, input_dim=input_dim, hidden_dim=hidden_dim/2, dropout=dropout, weightnoise_std=weightnoise_std,
-                                                 param_init=param_init[0] if isinstance(param_init, Sequence) else param_init,
-                                                 bias_init=bias_init[0] if isinstance(bias_init, Sequence) else bias_init)]
-    self.forward_layers += [UniLSTMSeqTransducer(exp_global=exp_global, input_dim=hidden_dim, hidden_dim=hidden_dim/2, dropout=dropout, weightnoise_std=weightnoise_std,
-                                                 param_init=param_init[i] if isinstance(param_init, Sequence) else param_init,
-                                                 bias_init=bias_init[i] if isinstance(bias_init, Sequence) else bias_init) for i in range(1, layers)]
-    self.backward_layers += [UniLSTMSeqTransducer(exp_global=exp_global, input_dim=hidden_dim, hidden_dim=hidden_dim/2, dropout=dropout, weightnoise_std=weightnoise_std,
-                                                  param_init=param_init[i] if isinstance(param_init, Sequence) else param_init,
-                                                  bias_init=bias_init[i] if isinstance(bias_init, Sequence) else bias_init) for i in range(1, layers)]
-=======
     self.forward_layers = self.add_serializable_component("forward_layers", forward_layers, lambda: [
       UniLSTMSeqTransducer(input_dim=input_dim if i == 0 else hidden_dim, hidden_dim=hidden_dim / 2, dropout=dropout,
                            weightnoise_std=weightnoise_std,
@@ -306,7 +265,6 @@
                            param_init=param_init[i] if isinstance(param_init, Sequence) else param_init,
                            bias_init=bias_init[i] if isinstance(bias_init, Sequence) else bias_init) for i in
       range(layers)])
->>>>>>> bdb3ac2e
 
   @handle_xnmt_event
   def on_start_sent(self, src):
@@ -345,10 +303,6 @@
     layers (int): number of layers
     input_dim (int): input dimension; if None, use exp_global.default_layer_dim
     hidden_dim (int): hidden dimension; if None, use exp_global.default_layer_dim
-<<<<<<< HEAD
-    exp_global (ExpGlobal): ExpGlobal object to acquire DyNet params and global settings. By default, references the experiment's top level exp_global object.
-=======
->>>>>>> bdb3ac2e
     param_init: a :class:`xnmt.param_init.ParamInitializer` or list of :class:`xnmt.param_init.ParamInitializer` objects
                 specifying how to initialize weight matrices. If a list is given, each entry denotes one layer.
                 If None, use ``exp_global.param_init``
