--- conflicted
+++ resolved
@@ -61,16 +61,10 @@
   This implements a single LSTM layer based on the memory-friendly dedicated DyNet nodes.
   It works similar to DyNet's CompactVanillaLSTMBuilder, but in addition supports
   taking multiple inputs that are concatenated on-the-fly.
-  
-<<<<<<< HEAD
-  def __init__(self, exp_global=Ref(Path("exp_global")), layers=1, input_dim=None, hidden_dim=None,
-               dropout=None, weightnoise_std=None, param_init=None, bias_init=None,
-               yaml_path=None, decoder_input_dim=None, decoder_input_feeding=True):
-=======
-  Currently only supports transducing a complete sequence at once.
-  
+
   Args:
     exp_global (ExpGlobal): ExpGlobal object to acquire DyNet params and global settings. By default, references the experiment's top level exp_global object.
+    layers (int): number of layers
     input_dim (int): input dimension; if None, use exp_global.default_layer_dim
     hidden_dim (int): hidden dimension; if None, use exp_global.default_layer_dim
     dropout (float): dropout probability; if None, use exp_global.dropout
@@ -78,9 +72,11 @@
     param_init (ParamInitializer): how to initialize weight matrices; if None, use ``exp_global.param_init``
     bias_init (ParamInitializer): how to initialize bias vectors; if None, use ``exp_global.bias_init``
   """
-  def __init__(self, exp_global=Ref(Path("exp_global")), input_dim=None, hidden_dim=None,
-               dropout = None, weightnoise_std=None, param_init=None, bias_init=None):
->>>>>>> 72d2fabe
+  yaml_tag = '!UniLSTMSeqTransducer'
+
+  def __init__(self, exp_global=Ref(Path("exp_global")), layers=1, input_dim=None, hidden_dim=None,
+               dropout=None, weightnoise_std=None, param_init=None, bias_init=None,
+               yaml_path=None, decoder_input_dim=None, decoder_input_feeding=True):
     register_handler(self)
     self.num_layers = layers
     model = exp_global.dynet_param_collection.param_col
