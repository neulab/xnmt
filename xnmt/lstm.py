from __future__ import division, generators

import dynet as dy
from xnmt.expression_sequence import ExpressionSequence, ReversedExpressionSequence
from xnmt.serializer import Serializable
from xnmt.events import register_handler, handle_xnmt_event
from xnmt.transducer import SeqTransducer, FinalTransducerState


class UniLSTMSeqTransducer(SeqTransducer, Serializable):
  """
  This implements an LSTM builder based on the memory-friendly dedicated DyNet nodes.
  It works similar to DyNet's CompactVanillaLSTMBuilder, but in addition supports
  taking multiple inputs that are concatenated on-the-fly.
  """
  yaml_tag = u'!UniLSTMSeqTransducer'
  
  def __init__(self, yaml_context, input_dim=None, hidden_dim=None, dropout = None, weightnoise_std=None):
    register_handler(self)
    model = yaml_context.dynet_param_collection.param_col
    input_dim = input_dim or yaml_context.default_layer_dim
    hidden_dim = hidden_dim or yaml_context.default_layer_dim
    self.hidden_dim = hidden_dim
    self.dropout_rate = dropout or yaml_context.dropout
    self.weightnoise_std = weightnoise_std or yaml_context.weight_noise
    self.input_dim = input_dim

    # [i; f; o; g]
    self.p_Wx = model.add_parameters(dim=(hidden_dim*4, input_dim))
    self.p_Wh = model.add_parameters(dim=(hidden_dim*4, hidden_dim))
    self.p_b  = model.add_parameters(dim=(hidden_dim*4,), init=dy.ConstInitializer(0.0))

    self.dropout_mask_x = None
    self.dropout_mask_h = None

  @handle_xnmt_event
  def on_set_train(self, val):
    self.train = val

  @handle_xnmt_event
  def on_start_sent(self, *args, **kwargs):
    self._final_states = None
    self.Wx = dy.parameter(self.p_Wx)
    self.Wh = dy.parameter(self.p_Wh)
    self.b = dy.parameter(self.p_b)
    self.dropout_mask_x = None
    self.dropout_mask_h = None    

  def get_final_states(self):
    return self._final_states

  def set_dropout_masks(self, batch_size=1):
    if self.dropout_rate > 0.0 and self.train:
      retention_rate = 1.0 - self.dropout_rate
      scale = 1.0 / retention_rate
      self.dropout_mask_x = dy.random_bernoulli((self.input_dim,), retention_rate, scale, batch_size=batch_size)
      self.dropout_mask_h = dy.random_bernoulli((self.hidden_dim,), retention_rate, scale, batch_size=batch_size)

<<<<<<< HEAD
  def __call__(self, expr_seq):
=======
  def add_input(self, x_t, prev_state):
    batch_size = x_t.dim()[1]
    if self.dropout_rate > 0.0 and (self.dropout_mask_x is None or self.dropout_mask_h is None):
      self.set_dropout_masks(batch_size=batch_size)
    if prev_state is None or prev_state.h_t is None:
      h_tm1 = dy.zeroes(dim=(self.hidden_dim,), batch_size=batch_size)
    else:
      h_tm1 = prev_state.h_t
    if prev_state is None or prev_state.c_t is None:
      c_tm1 = dy.zeroes(dim=(self.hidden_dim,), batch_size=x_t.dim()[1])
    else:
      c_tm1 = prev_state.c_t
    if self.dropout_rate > 0.0:
      # apply dropout according to https://arxiv.org/abs/1512.05287 (tied weights)
      gates_t = dy.vanilla_lstm_gates_dropout(x_t, h_tm1, self.Wx, self.Wh, self.b, self.dropout_mask_x, self.dropout_mask_h, self.weightnoise_std)
    else:
      gates_t = dy.vanilla_lstm_gates(x_t, h_tm1, self.Wx, self.Wh, self.b, self.weightnoise_std)
    c_t = dy.vanilla_lstm_c(c_tm1, gates_t)
    h_t = dy.vanilla_lstm_h(c_t, gates_t)
    return h_t, c_t

  def transduce(self, expr_seq):
>>>>>>> 38044b36
    """
    transduce the sequence, applying masks if given (masked timesteps simply copy previous h / c)

    :param expr_seq: expression sequence or list of expression sequences (where each inner list will be concatenated)
    :returns: expression sequence
    """
    if isinstance(expr_seq, ExpressionSequence):
      expr_seq = [expr_seq]
    batch_size = expr_seq[0][0].dim()[1]
    seq_len = len(expr_seq[0])
<<<<<<< HEAD
    
    if self.dropout_rate > 0.0 and self.train:
=======

    if self.dropout_rate > 0.0:
>>>>>>> 38044b36
      self.set_dropout_masks(batch_size=batch_size)

    h = [dy.zeroes(dim=(self.hidden_dim,), batch_size=batch_size)]
    c = [dy.zeroes(dim=(self.hidden_dim,), batch_size=batch_size)]
    for pos_i in range(seq_len):
      x_t = [expr_seq[j][pos_i] for j in range(len(expr_seq))]
      if isinstance(x_t, dy.Expression):
        x_t = [x_t]
      elif type(x_t) != list:
        x_t = list(x_t)
      if self.dropout_rate > 0.0 and self.train:
        # apply dropout according to https://arxiv.org/abs/1512.05287 (tied weights)
        gates_t = dy.vanilla_lstm_gates_dropout_concat(x_t, h[-1], self.Wx, self.Wh, self.b, self.dropout_mask_x, self.dropout_mask_h, self.weightnoise_std if self.train else 0.0)
      else:
        gates_t = dy.vanilla_lstm_gates_concat(x_t, h[-1], self.Wx, self.Wh, self.b, self.weightnoise_std if self.train else 0.0)
      c_t = dy.vanilla_lstm_c(c[-1], gates_t)
      h_t = dy.vanilla_lstm_h(c_t, gates_t)
      if expr_seq[0].mask is None:
        c.append(c_t)
        h.append(h_t)
      else:
        c.append(expr_seq[0].mask.cmult_by_timestep_expr(c_t,pos_i,True) + expr_seq[0].mask.cmult_by_timestep_expr(c[-1],pos_i,False))
        h.append(expr_seq[0].mask.cmult_by_timestep_expr(h_t,pos_i,True) + expr_seq[0].mask.cmult_by_timestep_expr(h[-1],pos_i,False))
    self._final_states = [FinalTransducerState(h[-1], c[-1])]
    return ExpressionSequence(expr_list=h[1:], mask=expr_seq[0].mask)

class BiLSTMSeqTransducer(SeqTransducer, Serializable):
  """
  This implements a bidirectional LSTM and requires about 8.5% less memory per timestep
  than the native CompactVanillaLSTMBuilder due to avoiding concat operations.
  """
  yaml_tag = u'!BiLSTMSeqTransducer'
  
  def __init__(self, yaml_context, layers=1, input_dim=None, hidden_dim=None, dropout=None, weightnoise_std=None):
    register_handler(self)
    self.num_layers = layers
    input_dim = input_dim or yaml_context.default_layer_dim
    hidden_dim = hidden_dim or yaml_context.default_layer_dim
    self.hidden_dim = hidden_dim
    self.dropout_rate = dropout or yaml_context.dropout
    self.weightnoise_std = weightnoise_std or yaml_context.weight_noise
    assert hidden_dim % 2 == 0
    self.forward_layers = [UniLSTMSeqTransducer(yaml_context, input_dim, hidden_dim/2, dropout, weightnoise_std)]
    self.backward_layers = [UniLSTMSeqTransducer(yaml_context, input_dim, hidden_dim/2, dropout, weightnoise_std)]
    self.forward_layers += [UniLSTMSeqTransducer(yaml_context, hidden_dim, hidden_dim/2, dropout, weightnoise_std) for _ in range(layers-1)]
    self.backward_layers += [UniLSTMSeqTransducer(yaml_context, hidden_dim, hidden_dim/2, dropout, weightnoise_std) for _ in range(layers-1)]

  @handle_xnmt_event
  def on_start_sent(self, *args, **kwargs):
    self._final_states = None

  def get_final_states(self):
    return self._final_states

  def __call__(self, es):
    mask = es.mask
    # first layer
    forward_es = self.forward_layers[0](es)
    rev_backward_es = self.backward_layers[0](ReversedExpressionSequence(es))

    for layer_i in range(1, len(self.forward_layers)):
      new_forward_es = self.forward_layers[layer_i]([forward_es, ReversedExpressionSequence(rev_backward_es)])
      rev_backward_es = ExpressionSequence(self.backward_layers[layer_i]([ReversedExpressionSequence(forward_es), rev_backward_es]).as_list(), mask=mask)
      forward_es = new_forward_es

    self._final_states = [FinalTransducerState(dy.concatenate([self.forward_layers[layer_i].get_final_states()[0].main_expr(),
                                                            self.backward_layers[layer_i].get_final_states()[0].main_expr()]),
                                            dy.concatenate([self.forward_layers[layer_i].get_final_states()[0].cell_expr(),
                                                            self.backward_layers[layer_i].get_final_states()[0].cell_expr()])) \
                          for layer_i in range(len(self.forward_layers))]
    return ExpressionSequence(expr_list=[dy.concatenate([forward_es[i],rev_backward_es[-i-1]]) for i in range(len(forward_es))], mask=mask)


class CustomLSTMSeqTransducer(SeqTransducer):
  """
  This implements an LSTM builder based on elementary DyNet operations.
  It is more memory-hungry than the compact LSTM, but can be extended more easily.
  It currently does not support dropout or multiple layers and is mostly meant as a
  starting point for LSTM extensions.
  """
  def __init__(self, yaml_context, layers, input_dim, hidden_dim):
    if layers!=1: raise RuntimeError("CustomLSTMSeqTransducer supports only exactly one layer")
    self.input_dim = input_dim
    self.hidden_dim = hidden_dim
    model = yaml_context.dynet_param_collection.param_col

    # [i; f; o; g]
    self.p_Wx = model.add_parameters(dim=(hidden_dim*4, input_dim))
    self.p_Wh = model.add_parameters(dim=(hidden_dim*4, hidden_dim))
    self.p_b  = model.add_parameters(dim=(hidden_dim*4,), init=dy.ConstInitializer(0.0))

  def __call__(self, xs):
    Wx = dy.parameter(self.p_Wx)
    Wh = dy.parameter(self.p_Wh)
    b = dy.parameter(self.p_b)
    h = []
    c = []
    for i, x_t in enumerate(xs):
      if i==0:
        tmp = dy.affine_transform([b, Wx, x_t])
      else:
        tmp = dy.affine_transform([b, Wx, x_t, Wh, h[-1]])
      i_ait = dy.pick_range(tmp, 0, self.hidden_dim)
      i_aft = dy.pick_range(tmp, self.hidden_dim, self.hidden_dim*2)
      i_aot = dy.pick_range(tmp, self.hidden_dim*2, self.hidden_dim*3)
      i_agt = dy.pick_range(tmp, self.hidden_dim*3, self.hidden_dim*4)
      i_it = dy.logistic(i_ait)
      i_ft = dy.logistic(i_aft + 1.0)
      i_ot = dy.logistic(i_aot)
      i_gt = dy.tanh(i_agt)
      if i==0:
        c.append(dy.cmult(i_it, i_gt))
      else:
        c.append(dy.cmult(i_ft, c[-1]) + dy.cmult(i_it, i_gt))
      h.append(dy.cmult(i_ot, dy.tanh(c[-1])))
    return h
<|MERGE_RESOLUTION|>--- conflicted
+++ resolved
@@ -56,32 +56,7 @@
       self.dropout_mask_x = dy.random_bernoulli((self.input_dim,), retention_rate, scale, batch_size=batch_size)
       self.dropout_mask_h = dy.random_bernoulli((self.hidden_dim,), retention_rate, scale, batch_size=batch_size)
 
-<<<<<<< HEAD
   def __call__(self, expr_seq):
-=======
-  def add_input(self, x_t, prev_state):
-    batch_size = x_t.dim()[1]
-    if self.dropout_rate > 0.0 and (self.dropout_mask_x is None or self.dropout_mask_h is None):
-      self.set_dropout_masks(batch_size=batch_size)
-    if prev_state is None or prev_state.h_t is None:
-      h_tm1 = dy.zeroes(dim=(self.hidden_dim,), batch_size=batch_size)
-    else:
-      h_tm1 = prev_state.h_t
-    if prev_state is None or prev_state.c_t is None:
-      c_tm1 = dy.zeroes(dim=(self.hidden_dim,), batch_size=x_t.dim()[1])
-    else:
-      c_tm1 = prev_state.c_t
-    if self.dropout_rate > 0.0:
-      # apply dropout according to https://arxiv.org/abs/1512.05287 (tied weights)
-      gates_t = dy.vanilla_lstm_gates_dropout(x_t, h_tm1, self.Wx, self.Wh, self.b, self.dropout_mask_x, self.dropout_mask_h, self.weightnoise_std)
-    else:
-      gates_t = dy.vanilla_lstm_gates(x_t, h_tm1, self.Wx, self.Wh, self.b, self.weightnoise_std)
-    c_t = dy.vanilla_lstm_c(c_tm1, gates_t)
-    h_t = dy.vanilla_lstm_h(c_t, gates_t)
-    return h_t, c_t
-
-  def transduce(self, expr_seq):
->>>>>>> 38044b36
     """
     transduce the sequence, applying masks if given (masked timesteps simply copy previous h / c)
 
@@ -92,13 +67,8 @@
       expr_seq = [expr_seq]
     batch_size = expr_seq[0][0].dim()[1]
     seq_len = len(expr_seq[0])
-<<<<<<< HEAD
     
     if self.dropout_rate > 0.0 and self.train:
-=======
-
-    if self.dropout_rate > 0.0:
->>>>>>> 38044b36
       self.set_dropout_masks(batch_size=batch_size)
 
     h = [dy.zeroes(dim=(self.hidden_dim,), batch_size=batch_size)]
