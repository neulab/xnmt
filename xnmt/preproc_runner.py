--- conflicted
+++ resolved
@@ -1,9 +1,11 @@
 import logging
 logger = logging.getLogger('xnmt')
 import os.path
+from typing import List
 
 from xnmt.preproc import Normalizer, SentenceFilterer, VocabFilterer
 from xnmt.serialize.serializable import Serializable
+
 
 def make_parent_dir(filename):
   if not os.path.exists(os.path.dirname(filename)):
@@ -18,28 +20,15 @@
   Preprocess and filter the input files, and create the vocabulary.
 
   Args:
-<<<<<<< HEAD
-    tasks (List[PreprocTask]): A list of preprocessing steps, usually parametrized by in_files (the input files), out_files (the output files), and spec for that particular preprocessing type
-                               The types of arguments that preproc_spec expects:
-                               * Option("in_files", help_str="list of paths to the input files"),
-                               * Option("out_files", help_str="list of paths for the output files"),
-                               * Option("spec", help_str="The specifications describing which type of processing to use. For normalize and vocab, should consist of the 'lang' and 'spec', where 'lang' can either be 'all' to apply the same type of processing to all languages, or a zero-indexed integer indicating which language to process."),
-    overwrite (bool): Whether to overwrite files if they already exist.
-  """
-  yaml_tag = "!PreprocRunner"
-  def __init__(self, tasks=[], overwrite=False):
-=======
-    preproc_specs: A specification for a preprocessing step, including in_files (the input files), out_files (the output files), type (normalize/filter/vocab), and spec for that particular preprocessing type
-                    The types of arguments that preproc_spec expects:
-                    * Option("in_files", help_str="list of paths to the input files"),
-                    * Option("out_files", help_str="list of paths for the output files"),
-                    * Option("type", help_str="type of preprocessing (normalize,filter,vocab)"),
-                    * Option("spec", help_str="The specifications describing which type of processing to use. For normalize and vocab, should consist of the 'lang' and 'spec', where 'lang' can either be 'all' to apply the same type of processing to all languages, or a zero-indexed integer indicating which language to process."),
+    tasks: A list of preprocessing steps, usually parametrized by in_files (the input files), out_files (the output files), and spec for that particular preprocessing type
+           The types of arguments that preproc_spec expects:
+           * Option("in_files", help_str="list of paths to the input files"),
+           * Option("out_files", help_str="list of paths for the output files"),
+           * Option("spec", help_str="The specifications describing which type of processing to use. For normalize and vocab, should consist of the 'lang' and 'spec', where 'lang' can either be 'all' to apply the same type of processing to all languages, or a zero-indexed integer indicating which language to process."),
     overwrite: Whether to overwrite files if they already exist.
   """
   yaml_tag = "!PreprocRunner"
-  def __init__(self, preproc_specs:list, overwrite:bool=False):
->>>>>>> 46ddff45
+  def __init__(self, tasks:List[PreprocTask]=[], overwrite:bool=False):
     logger.info("> Preprocessing")
     
     for task in tasks:
