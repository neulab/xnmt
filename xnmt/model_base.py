<<<<<<< HEAD
from typing import Sequence, Union, List
=======
from typing import Optional, Sequence, Union
>>>>>>> 8143fad3

from xnmt import batcher, events, input_reader, loss, output, training_task
import xnmt.loss_calculator
import xnmt.input
from xnmt.persistence import Serializable, serializable_init

class TrainableModel(object):
  """
  A template class for a basic trainable model, implementing a loss function.
  """

  def calc_loss(self, *args, **kwargs) -> loss.FactoredLossExpr:
    """Calculate loss based on input-output pairs.

    Losses are accumulated only across unmasked timesteps in each batch element.

    Arguments are to be defined by subclasses

    Returns:
      A (possibly batched) expression representing the loss.
    """

  def get_primary_loss(self) -> str:
    """
    Returns:
      Identifier for primary loss.
    """
    raise NotImplementedError("Pick a key for primary loss that is used for dev_loss calculation")

class UnconditionedModel(TrainableModel):
  """
  A template class for trainable model that computes target losses without conditioning on other inputs.

  Args:
    trg_reader: target reader
  """

  def __init__(self, trg_reader: input_reader.InputReader):
    self.trg_reader = trg_reader

  def calc_loss(self, trg: Union[batcher.Batch, xnmt.input.Input]) -> loss.FactoredLossExpr:
    """Calculate loss based on target inputs.

    Losses are accumulated only across unmasked timesteps in each batch element.

    Args:
      trg: The target, a sentence or a batch of sentences.

    Returns:
      A (possibly batched) expression representing the loss.
    """


class ConditionedModel(TrainableModel):
  """
  A template class for a trainable model that computes target losses conditioned on a source input.

  Args:
    src_reader: source reader
    trg_reader: target reader
  """

  def __init__(self, src_reader: input_reader.InputReader, trg_reader: input_reader.InputReader):
    self.src_reader = src_reader
    self.trg_reader = trg_reader

  def calc_loss(self, src: Union[batcher.Batch, xnmt.input.Input], trg: Union[batcher.Batch, xnmt.input.Input],
                loss_calculator: xnmt.loss_calculator.LossCalculator) -> loss.FactoredLossExpr:
    """Calculate loss based on input-output pairs.

    Losses are accumulated only across unmasked timesteps in each batch element.

    Args:
      src: The source, a sentence or a batch of sentences.
      trg: The target, a sentence or a batch of sentences.
      loss_calculator: loss calculator.

    Returns:
      A (possibly batched) expression representing the loss.
    """


class GeneratorModel(object):
  """
  A template class for models that can perform inference to generate some kind of output.

  Args:
    src_reader: source input reader
    trg_reader: an optional target input reader, needed in some cases such as n-best scoring
  """
  def __init__(self, src_reader: input_reader.InputReader, trg_reader: Optional[input_reader.InputReader] = None) \
          -> None:
    self.src_reader = src_reader
    self.trg_reader = trg_reader

  def generate(self, src: batcher.Batch, idx: Sequence[int], *args, **kwargs) -> Sequence[output.Output]:
    """
    Generate outputs.

    Args:
      src: batch of source-side inputs (:class:``xnmt.input.Input``)
      idx: list of integers specifying the place of the input sentences in the test corpus
      *args:
      **kwargs: Further arguments to be specified by subclasses
    Returns:
      output objects
    """
    raise NotImplementedError("must be implemented by subclasses")

class EventTrigger(object):
  """
  A template class defining triggers to the common events used throughout XNMT.
  """
  @events.register_xnmt_event
  def new_epoch(self, training_task: training_task.TrainingTask, num_sents: int) -> None:
    """
    Trigger event indicating a new epoch for the specified task.

    Args:
      training_task: task that proceeds into next epoch.
      num_sents: number of training sentences in new epoch.
    """
    pass

  @events.register_xnmt_event
  def set_train(self, val: bool) -> None:
    """
    Trigger event indicating enabling/disabling of "training" mode.

    Args:
      val: whether "training" mode is enabled
    """
    pass

  @events.register_xnmt_event
  def start_sent(self, src: Union[xnmt.input.Input, batcher.Batch]) -> None:
    """
    Trigger event indicating the start of a new sentence (or batch of sentences).

    Args:
      src: new sentence (or batch of sentences)
    """
    pass

  @events.register_xnmt_event_sum
  def calc_additional_loss(self,
                           trg: Union[xnmt.input.Input, batcher.Batch],
                           parent_model: TrainableModel,
                           parent_model_loss: loss.FactoredLossExpr) -> loss.FactoredLossExpr:
    """
    Trigger event for calculating additional loss (e.g. reinforce loss) based on the reward

    Args:
      trg: Reference sentence
      parent_model: The reference to the parent model who called the addcitional_loss
      parent_model_loss: The loss from the parent_model.calc_loss()
    """
    return None

class CascadeGenerator(GeneratorModel, EventTrigger, Serializable):
  """
  A cascade that chains several generator models.

  This generator does not support calling ``generate()`` directly. Instead, it's sub-generators should be accessed
  and used to generate outputs one by one.

  Args:
    generators: list of generators
  """
  yaml_tag = '!CascadeGenerator'

  @serializable_init
  def __init__(self, generators: Sequence[GeneratorModel]) -> None:
    super().__init__(src_reader = generators[0].src_reader, trg_reader = generators[-1].trg_reader)
    self.generators = generators

  def generate(self, *args, **kwargs):
    raise ValueError("cannot call CascadeGenerator.generate() directly; access the sub-generators instead.")<|MERGE_RESOLUTION|>--- conflicted
+++ resolved
@@ -1,8 +1,4 @@
-<<<<<<< HEAD
-from typing import Sequence, Union, List
-=======
 from typing import Optional, Sequence, Union
->>>>>>> 8143fad3
 
 from xnmt import batcher, events, input_reader, loss, output, training_task
 import xnmt.loss_calculator
