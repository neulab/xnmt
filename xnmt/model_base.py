--- conflicted
+++ resolved
@@ -1,13 +1,7 @@
 from typing import Optional, Sequence, Union
 
-<<<<<<< HEAD
-from xnmt import batcher, events, input_reader, loss, sent, training_task
-import xnmt.loss_calculator
-=======
-from xnmt import batchers, events, input_readers, losses, output, training_tasks
+from xnmt import batchers, events, input_readers, losses, sent, training_tasks
 from xnmt import loss_calculators
-import xnmt.input
->>>>>>> 14d8d2df
 from xnmt.persistence import Serializable, serializable_init
 
 class TrainableModel(object):
@@ -44,11 +38,7 @@
   def __init__(self, trg_reader: input_readers.InputReader):
     self.trg_reader = trg_reader
 
-<<<<<<< HEAD
-  def calc_loss(self, trg: Union[batcher.Batch, sent.Sentence]) -> loss.FactoredLossExpr:
-=======
-  def calc_loss(self, trg: Union[batchers.Batch, xnmt.input.Input]) -> losses.FactoredLossExpr:
->>>>>>> 14d8d2df
+  def calc_loss(self, trg: Union[batchers.Batch, sent.Sentence]) -> losses.FactoredLossExpr:
     """Calculate loss based on target inputs.
 
     Losses are accumulated only across unmasked timesteps in each batch element.
@@ -74,13 +64,8 @@
     self.src_reader = src_reader
     self.trg_reader = trg_reader
 
-<<<<<<< HEAD
-  def calc_loss(self, src: Union[batcher.Batch, sent.Sentence], trg: Union[batcher.Batch, sent.Sentence],
-                loss_calculator: xnmt.loss_calculator.LossCalculator) -> loss.FactoredLossExpr:
-=======
-  def calc_loss(self, src: Union[batchers.Batch, xnmt.input.Input], trg: Union[batchers.Batch, xnmt.input.Input],
+  def calc_loss(self, src: Union[batchers.Batch, sent.Sentence], trg: Union[batchers.Batch, sent.Sentence],
                 loss_calculator: loss_calculators.LossCalculator) -> losses.FactoredLossExpr:
->>>>>>> 14d8d2df
     """Calculate loss based on input-output pairs.
 
     Losses are accumulated only across unmasked timesteps in each batch element.
@@ -108,11 +93,7 @@
     self.src_reader = src_reader
     self.trg_reader = trg_reader
 
-<<<<<<< HEAD
-  def generate(self, src: batcher.Batch, idx: Sequence[int], *args, **kwargs) -> Sequence[sent.ReadableSentence]:
-=======
-  def generate(self, src: batchers.Batch, idx: Sequence[int], *args, **kwargs) -> Sequence[output.Output]:
->>>>>>> 14d8d2df
+  def generate(self, src: batchers.Batch, idx: Sequence[int], *args, **kwargs) -> Sequence[sent.ReadableSentence]:
     """
     Generate outputs.
 
@@ -152,11 +133,7 @@
     pass
 
   @events.register_xnmt_event
-<<<<<<< HEAD
-  def start_sent(self, src: Union[sent.Sentence, batcher.Batch]) -> None:
-=======
-  def start_sent(self, src: Union[xnmt.input.Input, batchers.Batch]) -> None:
->>>>>>> 14d8d2df
+  def start_sent(self, src: Union[sent.Sentence, batchers.Batch]) -> None:
     """
     Trigger event indicating the start of a new sentence (or batch of sentences).
 
@@ -167,11 +144,7 @@
 
   @events.register_xnmt_event_sum
   def calc_additional_loss(self,
-<<<<<<< HEAD
-                           trg: Union[sent.Sentence, batcher.Batch],
-=======
-                           trg: Union[xnmt.input.Input, batchers.Batch],
->>>>>>> 14d8d2df
+                           trg: Union[sent.Sentence, batchers.Batch],
                            parent_model: TrainableModel,
                            parent_model_loss: losses.FactoredLossExpr) -> losses.FactoredLossExpr:
     """
