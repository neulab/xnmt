from typing import Optional, Sequence, Union

<<<<<<< HEAD
from xnmt import batcher, events, input_reader, loss, output, training_task
=======
from xnmt import batchers, events, input_readers, losses, output, training_tasks
from xnmt import loss_calculators
>>>>>>> 14d8d2df
import xnmt.input
from xnmt.persistence import Serializable, serializable_init

class TrainableModel(object):
  """
  A template class for a basic trainable model, implementing a loss function.
  """

  def calc_loss(self, *args, **kwargs) -> losses.FactoredLossExpr:
    """Calculate loss based on input-output pairs.

    Losses are accumulated only across unmasked timesteps in each batch element.

    Arguments are to be defined by subclasses

    Returns:
      A (possibly batched) expression representing the loss.
    """

  def get_primary_loss(self) -> str:
    """
    Returns:
      Identifier for primary loss.
    """
    raise NotImplementedError("Pick a key for primary loss that is used for dev_loss calculation")

class UnconditionedModel(TrainableModel):
  """
  A template class for trainable model that computes target losses without conditioning on other inputs.

  Args:
    trg_reader: target reader
  """

  def __init__(self, trg_reader: input_readers.InputReader):
    self.trg_reader = trg_reader

  def calc_loss(self, trg: Union[batchers.Batch, xnmt.input.Input]) -> losses.FactoredLossExpr:
    """Calculate loss based on target inputs.

    Losses are accumulated only across unmasked timesteps in each batch element.

    Args:
      trg: The target, a sentence or a batch of sentences.

    Returns:
      A (possibly batched) expression representing the loss.
    """


class ConditionedModel(TrainableModel):
  """
  A template class for a trainable model that computes target losses conditioned on a source input.

  Args:
    src_reader: source reader
    trg_reader: target reader
  """

  def __init__(self, src_reader: input_readers.InputReader, trg_reader: input_readers.InputReader):
    self.src_reader = src_reader
    self.trg_reader = trg_reader

<<<<<<< HEAD
  def calc_loss(self, src: Union[batcher.Batch, xnmt.input.Input], trg: Union[batcher.Batch, xnmt.input.Input]) -> loss.FactoredLossExpr:
=======
  def calc_loss(self, src: Union[batchers.Batch, xnmt.input.Input], trg: Union[batchers.Batch, xnmt.input.Input],
                loss_calculator: loss_calculators.LossCalculator) -> losses.FactoredLossExpr:
>>>>>>> 14d8d2df
    """Calculate loss based on input-output pairs.

    Losses are accumulated only across unmasked timesteps in each batch element.

    Args:
      src: The source, a sentence or a batch of sentences.
      trg: The target, a sentence or a batch of sentences.

    Returns:
      A (possibly batched) expression representing the loss.
    """


class GeneratorModel(object):
  """
  A template class for models that can perform inference to generate some kind of output.

  Args:
    src_reader: source input reader
    trg_reader: an optional target input reader, needed in some cases such as n-best scoring
  """
  def __init__(self, src_reader: input_readers.InputReader, trg_reader: Optional[input_readers.InputReader] = None) \
          -> None:
    self.src_reader = src_reader
    self.trg_reader = trg_reader

  def generate(self, src: batchers.Batch, idx: Sequence[int], *args, **kwargs) -> Sequence[output.Output]:
    """
    Generate outputs.

    Args:
      src: batch of source-side inputs (:class:``xnmt.input.Input``)
      idx: list of integers specifying the place of the input sentences in the test corpus
      *args:
      **kwargs: Further arguments to be specified by subclasses
    Returns:
      output objects
    """
    raise NotImplementedError("must be implemented by subclasses")

class EventTrigger(object):
  """
  A template class defining triggers to the common events used throughout XNMT.
  """
  @events.register_xnmt_event
  def new_epoch(self, training_task: training_tasks.TrainingTask, num_sents: int) -> None:
    """
    Trigger event indicating a new epoch for the specified task.

    Args:
      training_task: task that proceeds into next epoch.
      num_sents: number of training sentences in new epoch.
    """
    pass

  @events.register_xnmt_event
  def set_train(self, val: bool) -> None:
    """
    Trigger event indicating enabling/disabling of "training" mode.

    Args:
      val: whether "training" mode is enabled
    """
    pass

  @events.register_xnmt_event
  def start_sent(self, src: Union[xnmt.input.Input, batchers.Batch]) -> None:
    """
    Trigger event indicating the start of a new sentence (or batch of sentences).

    Args:
      src: new sentence (or batch of sentences)
    """
    pass

  @events.register_xnmt_event_sum
  def calc_additional_loss(self,
                           trg: Union[xnmt.input.Input, batchers.Batch],
                           parent_model: TrainableModel,
                           parent_model_loss: losses.FactoredLossExpr) -> losses.FactoredLossExpr:
    """
    Trigger event for calculating additional loss (e.g. reinforce loss) based on the reward

    Args:
      trg: Reference sentence
      parent_model: The reference to the parent model who called the addcitional_loss
      parent_model_loss: The loss from the parent_model.calc_loss()
    """
    return None

class CascadeGenerator(GeneratorModel, EventTrigger, Serializable):
  """
  A cascade that chains several generator models.

  This generator does not support calling ``generate()`` directly. Instead, it's sub-generators should be accessed
  and used to generate outputs one by one.

  Args:
    generators: list of generators
  """
  yaml_tag = '!CascadeGenerator'

  @serializable_init
  def __init__(self, generators: Sequence[GeneratorModel]) -> None:
    super().__init__(src_reader = generators[0].src_reader, trg_reader = generators[-1].trg_reader)
    self.generators = generators

  def generate(self, *args, **kwargs):
    raise ValueError("cannot call CascadeGenerator.generate() directly; access the sub-generators instead.")<|MERGE_RESOLUTION|>--- conflicted
+++ resolved
@@ -1,11 +1,7 @@
 from typing import Optional, Sequence, Union
 
-<<<<<<< HEAD
-from xnmt import batcher, events, input_reader, loss, output, training_task
-=======
 from xnmt import batchers, events, input_readers, losses, output, training_tasks
 from xnmt import loss_calculators
->>>>>>> 14d8d2df
 import xnmt.input
 from xnmt.persistence import Serializable, serializable_init
 
@@ -69,12 +65,8 @@
     self.src_reader = src_reader
     self.trg_reader = trg_reader
 
-<<<<<<< HEAD
-  def calc_loss(self, src: Union[batcher.Batch, xnmt.input.Input], trg: Union[batcher.Batch, xnmt.input.Input]) -> loss.FactoredLossExpr:
-=======
   def calc_loss(self, src: Union[batchers.Batch, xnmt.input.Input], trg: Union[batchers.Batch, xnmt.input.Input],
                 loss_calculator: loss_calculators.LossCalculator) -> losses.FactoredLossExpr:
->>>>>>> 14d8d2df
     """Calculate loss based on input-output pairs.
 
     Losses are accumulated only across unmasked timesteps in each batch element.
