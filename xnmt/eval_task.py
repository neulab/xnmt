from typing import Sequence, Union, Optional, Any

from xnmt.settings import settings

import dynet as dy

from xnmt.batcher import Batcher, SrcBatcher
from xnmt.evaluator import Evaluator
<<<<<<< HEAD
from xnmt import model_base
import xnmt.inference
=======
from xnmt.model_base import GeneratorModel, TrainableModel
from xnmt.inference import Inference
>>>>>>> 7cdd8e4f
import xnmt.input_reader
from xnmt.persistence import serializable_init, Serializable, Ref, bare
from xnmt.loss_calculator import LossCalculator, AutoRegressiveMLELoss
from xnmt.evaluator import LossScore
from xnmt.loss import FactoredLossExpr, FactoredLossVal
import xnmt.xnmt_evaluate
from xnmt import util

class EvalTask(object):
  """
  An EvalTask is a task that does evaluation and returns one or more EvalScore objects.
  """
  def eval(self):
    raise NotImplementedError("EvalTask.eval() needs to be implemented in child classes")

class LossEvalTask(EvalTask, Serializable):
  """
  A task that does evaluation of the loss function.

  Args:
    src_file: source file name
    ref_file: reference file name
    model: generator model to use for inference
    batcher: batcher to use
    loss_calculator: loss calculator
    max_src_len: omit sentences with source length greater than specified number
    max_trg_len: omit sentences with target length greater than specified number
    loss_comb_method: method for combining loss across batch elements ('sum' or 'avg').
    desc: description to pass on to computed score objects
  """
  yaml_tag = '!LossEvalTask'

  @serializable_init
<<<<<<< HEAD
  def __init__(self, src_file: str, ref_file: str, model: 'model_base.GeneratorModel' = Ref("model"),
               batcher: Optional[Batcher] = Ref("train.batcher", default=None),
=======
  def __init__(self, src_file: str, ref_file: Optional[str] = None, model: TrainableModel = Ref("model"),
               batcher: Batcher = Ref("train.batcher", default=bare(xnmt.batcher.SrcBatcher, batch_size=32)),
>>>>>>> 7cdd8e4f
               loss_calculator: LossCalculator = bare(AutoRegressiveMLELoss), max_src_len: Optional[int] = None,
               max_trg_len: Optional[int] = None,
               loss_comb_method: str = Ref("exp_global.loss_comb_method", default="sum"), desc: Any = None):
    self.model = model
    self.loss_calculator = loss_calculator
    self.src_file = src_file
    self.ref_file = ref_file
    self.batcher = batcher
    self.src_data = None
    self.max_src_len = max_src_len
    self.max_trg_len = max_trg_len
    self.loss_comb_method = loss_comb_method
    self.desc=desc

  def eval(self) -> 'EvalScore':
    """
    Perform evaluation task.

    Returns:
      Evaluated score
    """
    self.model.set_train(False)
    if self.src_data is None:
      self.src_data, self.ref_data, self.src_batches, self.ref_batches = \
        xnmt.input_reader.read_parallel_corpus(src_reader=self.model.src_reader,
                                               trg_reader=self.model.trg_reader,
                                               src_file=self.src_file,
                                               trg_file=self.ref_file,
                                               batcher=self.batcher,
                                               max_src_len=self.max_src_len,
                                               max_trg_len=self.max_trg_len)
    loss_val = FactoredLossVal()
    ref_words_cnt = 0
    for src, trg in zip(self.src_batches, self.ref_batches):
      with util.ReportOnException({"src": src, "trg": trg, "graph": dy.print_text_graphviz}):
        dy.renew_cg(immediate_compute=settings.IMMEDIATE_COMPUTE, check_validity=settings.CHECK_VALIDITY)

        loss_builder = FactoredLossExpr()
        standard_loss = self.model.calc_loss(src, trg, self.loss_calculator)
        additional_loss = self.model.calc_additional_loss(standard_loss)
        loss_builder.add_factored_loss_expr(standard_loss)
        loss_builder.add_factored_loss_expr(additional_loss)

        ref_words_cnt += sum([trg_i.len_unpadded() for trg_i in trg])
        loss_val += loss_builder.get_factored_loss_val(comb_method=self.loss_comb_method)

    loss_stats = {k: v/ref_words_cnt for k, v in loss_val.items()}

    try:
      return LossScore(loss_stats[self.model.get_primary_loss()],
                       loss_stats=loss_stats,
                       num_ref_words = ref_words_cnt,
                       desc=self.desc)
    except KeyError:
      raise RuntimeError("Did you wrap your loss calculation with FactoredLossExpr({'primary_loss': loss_value}) ?")

class AccuracyEvalTask(EvalTask, Serializable):
  """
  A task that does evaluation of some measure of accuracy.

  Args:
    src_file: path(s) to read source file(s) from
    ref_file: path(s) to read reference file(s) from
    hyp_file: path to write hypothesis file to
    model: generator model to generate hypothesis with
    eval_metrics: list of evaluation metrics (list of Evaluator objects or string of comma-separated shortcuts)
    inference: inference object
    desc: human-readable description passed on to resulting score objects
  """

  yaml_tag = '!AccuracyEvalTask'

  @serializable_init
  def __init__(self, src_file: Union[str,Sequence[str]], ref_file: Union[str,Sequence[str]], hyp_file: str,
               model: 'model_base.GeneratorModel' = Ref("model"), eval_metrics: Union[str, Sequence[Evaluator]] = "bleu",
               inference: Optional[xnmt.inference.Inference] = None, desc: Any = None):
    self.model = model
    if isinstance(eval_metrics, str):
      eval_metrics = [xnmt.xnmt_evaluate.eval_shortcuts[shortcut]() for shortcut in eval_metrics.split(",")]
    elif not isinstance(eval_metrics, str): eval_metrics = [eval_metrics]
    self.eval_metrics = eval_metrics
    self.src_file = src_file
    self.ref_file = ref_file
    self.hyp_file = hyp_file
    self.inference = inference or self.model.inference
    self.desc=desc

  def eval(self):
    self.model.set_train(False)
    self.inference.perform_inference(generator=self.model,
                                     src_file=self.src_file,
                                     trg_file=self.hyp_file)
    # TODO: This is not ideal because it requires reading the data
    #       several times. Is there a better way?

    # Evaluate
    eval_scores = xnmt.xnmt_evaluate.xnmt_evaluate(hyp_file=self.hyp_file, ref_file=self.ref_file, desc=self.desc,
                                                   evaluators=self.eval_metrics)

    return eval_scores

class DecodingEvalTask(EvalTask, Serializable):
  """
  A task that does performs decoding without comparing against a reference.

  Args:
    src_file: path(s) to read source file(s) from
    hyp_file: path to write hypothesis file to
    model: generator model to generate hypothesis with
    inference: inference object
  """

  yaml_tag = '!DecodingEvalTask'

  @serializable_init
  def __init__(self, src_file: Union[str,Sequence[str]], hyp_file: str, model: 'model_base.GeneratorModel' = Ref("model"),
               inference: Optional[xnmt.inference.Inference] = None):

    self.model = model
    self.src_file = src_file
    self.hyp_file = hyp_file
    self.inference = inference or self.model.inference

  def eval(self):
    self.model.set_train(False)
    self.inference.perform_inference(generator=self.model,
                                     src_file=self.src_file,
                                     trg_file=self.hyp_file)
    return None<|MERGE_RESOLUTION|>--- conflicted
+++ resolved
@@ -6,13 +6,8 @@
 
 from xnmt.batcher import Batcher, SrcBatcher
 from xnmt.evaluator import Evaluator
-<<<<<<< HEAD
 from xnmt import model_base
 import xnmt.inference
-=======
-from xnmt.model_base import GeneratorModel, TrainableModel
-from xnmt.inference import Inference
->>>>>>> 7cdd8e4f
 import xnmt.input_reader
 from xnmt.persistence import serializable_init, Serializable, Ref, bare
 from xnmt.loss_calculator import LossCalculator, AutoRegressiveMLELoss
@@ -46,13 +41,8 @@
   yaml_tag = '!LossEvalTask'
 
   @serializable_init
-<<<<<<< HEAD
-  def __init__(self, src_file: str, ref_file: str, model: 'model_base.GeneratorModel' = Ref("model"),
-               batcher: Optional[Batcher] = Ref("train.batcher", default=None),
-=======
-  def __init__(self, src_file: str, ref_file: Optional[str] = None, model: TrainableModel = Ref("model"),
+  def __init__(self, src_file: str, ref_file: Optional[str] = None, model: 'model_base.GeneratorModel' = Ref("model"),
                batcher: Batcher = Ref("train.batcher", default=bare(xnmt.batcher.SrcBatcher, batch_size=32)),
->>>>>>> 7cdd8e4f
                loss_calculator: LossCalculator = bare(AutoRegressiveMLELoss), max_src_len: Optional[int] = None,
                max_trg_len: Optional[int] = None,
                loss_comb_method: str = Ref("exp_global.loss_comb_method", default="sum"), desc: Any = None):
