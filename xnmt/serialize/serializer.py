import logging
logger = logging.getLogger('xnmt')
import os
import copy
from functools import lru_cache
from collections import OrderedDict
import inspect

import yaml

import xnmt.serialize.tree_tools as tree_tools
from xnmt.serialize.serializable import Serializable, UninitializedYamlObject


class YamlSerializer(object):

  def __init__(self):
    self.representers_added = False

  def initialize_if_needed(self, obj):
    if self.is_initialized(obj): return obj
    else: return self.initialize_object(deserialized_yaml_wrapper=obj)

  @staticmethod
  def is_initialized(obj):
    """
    :returns: True if a serializable object's __init__ has been invoked (either programmatically or through YAML deserialization)
              False if __init__ has not been invoked, i.e. the object has been produced by the YAML parser but is not ready to use
    """
    return type(obj) != UninitializedYamlObject

  def initialize_object(self, deserialized_yaml_wrapper):
    """
    Initializes a hierarchy of deserialized YAML objects.

    :param deserialized_yaml_wrapper: deserialized YAML data inside a UninitializedYamlObject wrapper (classes are resolved and class members set, but __init__() has not been called at this point)
    :returns: the appropriate object, with properly shared parameters and __init__() having been invoked
    """
    if self.is_initialized(deserialized_yaml_wrapper):
      raise AssertionError()
    # make a copy to avoid side effects
    self.deserialized_yaml = copy.deepcopy(deserialized_yaml_wrapper.data)
    # make sure only arguments accepted by the Serializable derivatives' __init__() methods were passed
    self.check_args(self.deserialized_yaml)
    self.named_paths = self.get_named_paths(self.deserialized_yaml)
    # if arguments were not given in the YAML file and are set to a Serializable-Stub by default, copy the bare object into the object hierarchy so it can used w/ param sharing etc.
    self.resolve_bare_default_args(self.deserialized_yaml)
    # if arguments were not given in the YAML file and are set to a Ref by default, copy this Ref into the object structure so that it can be properly resolved in a subsequent step
    self.resolve_ref_default_args(self.deserialized_yaml)
    # if references point to places that are not specified explicitly in the YAML file, but have given default arguments, substitute those default arguments
    self.create_referenced_default_args(self.deserialized_yaml)
    # apply sharing as requested by Serializable.shared_params()
    self.share_init_params_top_down(self.deserialized_yaml)
    # finally, initialize each component via __init__(**init_params), while properly resolving references
    return self.init_components_bottom_up(self.deserialized_yaml)

  def check_args(self, root):
    for _, node in tree_tools.traverse_tree(root):
      if isinstance(node, Serializable):
        tree_tools.check_serializable_args_valid(node)

  def get_named_paths(self, root):
    d = {}
    for path, node in tree_tools.traverse_tree(root):
      if "_xnmt_id" in [name for (name,_) in tree_tools.name_children(node, include_reserved=True)]:
        xnmt_id = tree_tools.get_child(node, "_xnmt_id")
        if xnmt_id in d:
          raise ValueError(f"_xnmt_id {xnmt_id} was specified multiple times!")
        d[xnmt_id] = path
    return d

  def resolve_bare_default_args(self, root):
    for path, node in tree_tools.traverse_tree(root):
      if isinstance(node, Serializable):
        init_args_defaults = tree_tools.get_init_args_defaults(node)
        for expected_arg in init_args_defaults:
          if not expected_arg in [x[0] for x in tree_tools.name_children(node, include_reserved=False)]:
            arg_default = init_args_defaults[expected_arg].default
            if isinstance(arg_default, Serializable) and not isinstance(arg_default, tree_tools.Ref):
              if not getattr(arg_default, "_is_bare", False):
                raise ValueError(f"only Serializables created via bare(SerializableSubtype) are permitted as default arguments; found a fully initialized Serializable: {arg_default} at {path}")
              self.resolve_bare_default_args(arg_default) # apply recursively
              setattr(node, expected_arg, arg_default)

  def resolve_ref_default_args(self, root):
    for _, node in tree_tools.traverse_tree(root):
      if isinstance(node, Serializable):
        init_args_defaults = tree_tools.get_init_args_defaults(node)
        for expected_arg in init_args_defaults:
          if not expected_arg in [x[0] for x in tree_tools.name_children(node, include_reserved=False)]:
            arg_default = init_args_defaults[expected_arg].default
            if isinstance(arg_default, tree_tools.Ref):
              setattr(node, expected_arg, arg_default)

  def create_referenced_default_args(self, root):
    for _, node in tree_tools.traverse_tree(root):
      if isinstance(node, tree_tools.Ref):
        referenced_path = node.get_path()
        if not referenced_path:
          continue # skip named paths
        if isinstance(referenced_path, str): referenced_path = tree_tools.Path(referenced_path)
        give_up = False
        for ancestor in sorted(referenced_path.ancestors(), key = lambda x: len(x)):
          try:
            tree_tools.get_descendant(root, ancestor)
          except tree_tools.PathError:
            ancestor_parent = tree_tools.get_descendant(root, ancestor.parent())
            if isinstance(ancestor_parent, Serializable):
              init_args_defaults = tree_tools.get_init_args_defaults(ancestor_parent)
              if ancestor[-1] in init_args_defaults:
                referenced_arg_default = init_args_defaults[ancestor[-1]].default
              else:
                referenced_arg_default = inspect.Parameter.empty
              if referenced_arg_default == inspect.Parameter.empty:
                if node.is_required():
                  raise ValueError(f"Reference '{node}' is required but does not exist and has no default arguments")
              else:
                tree_tools.set_descendant(root, ancestor, referenced_arg_default)
            else:
              if node.is_required():
                raise ValueError(f"Reference '{node}' is required but does not exist")
              give_up = True
          if give_up: break

  def share_init_params_top_down(self, root):
    abs_shared_param_sets = []
    for path, node in tree_tools.traverse_tree(root):
      if isinstance(node, Serializable):
        for shared_param_set in node.shared_params():
          abs_shared_param_set = set(p.get_absolute(path) for p in shared_param_set)
          added = False
          for prev_set in abs_shared_param_sets:
            if prev_set & abs_shared_param_set:
              prev_set |= abs_shared_param_set
              added = True
              break
          if not added:
            abs_shared_param_sets.append(abs_shared_param_set)
    for shared_param_set in abs_shared_param_sets:
      shared_val_choices = set()
      for shared_param_path in shared_param_set:
        try:
          new_shared_val = tree_tools.get_descendant(root, shared_param_path)
        except tree_tools.PathError:
          continue
        for _, child_of_shared_param in tree_tools.traverse_tree(new_shared_val, include_root=False):
          if isinstance(child_of_shared_param, Serializable):
            raise ValueError(f"{path} shared params {shared_param_set} contains Serializable sub-object {child_of_shared_param} which is not permitted")
        shared_val_choices.add(new_shared_val)
      if len(shared_val_choices)>1:
        logger.warning(f"inconsistent shared params at {path} for {shared_param_set}: {shared_val_choices}; Ignoring these shared parameters.")
      elif len(shared_val_choices)==1:
        for shared_param_path in shared_param_set:
          if shared_param_path[-1] in tree_tools.get_init_args_defaults(tree_tools.get_descendant(root, shared_param_path.parent())):
            tree_tools.set_descendant(root, shared_param_path, list(shared_val_choices)[0])

  def init_components_bottom_up(self, root):
    for path, node in tree_tools.traverse_tree_deep_once(root, root, tree_tools.TraversalOrder.ROOT_LAST, named_paths=self.named_paths):
      if isinstance(node, Serializable):
        if isinstance(node, tree_tools.Ref):
          try:
            resolved_path = node.resolve_path(self.named_paths)
            hits_before = self.init_component.cache_info().hits
            initialized_component = self.init_component(resolved_path)
          except tree_tools.PathError:
            initialized_component = None
          if self.init_component.cache_info().hits > hits_before:
<<<<<<< HEAD
            logger.debug(f"for {path}: reusing previously initialized {initialized_component}")
=======
            print(f"for {path}: reusing previously initialized {initialized_component}")
>>>>>>> ac96499d
        else:
          initialized_component = self.init_component(path)
        if len(path)==0:
          root = initialized_component
        else:
          tree_tools.set_descendant(root, path, initialized_component)
    return root

  @lru_cache(maxsize=None)
  def init_component(self, path):
    """
    :param path: path to uninitialized object
    :returns: initialized object; this method is cached, so multiple requests for the same path will return the exact same object
    """
    obj = tree_tools.get_descendant(self.deserialized_yaml, path)
    if not isinstance(obj, Serializable):
      return obj
    init_params = OrderedDict(tree_tools.name_children(obj, include_reserved=False))
    serialize_params = OrderedDict(init_params)
    init_args = tree_tools.get_init_args_defaults(obj)
    if "yaml_path" in init_args: init_params["yaml_path"] = path
    try:
      initialized_obj = obj.__class__(**init_params)
<<<<<<< HEAD
      logger.debug(f"initialized {path}: {obj.__class__.__name__}@{id(obj)}({dict(init_params)})"[:1000])
=======
      print(f"initialized {path}: {obj.__class__.__name__}({dict(init_params)})"[:1000])
>>>>>>> ac96499d
    except TypeError as e:
      raise ComponentInitError(f"{type(obj)} could not be initialized using params {init_params}, expecting params {init_args.keys()}. "
                               f"Error message: {e}")
    serialize_params.update(getattr(initialized_obj,"serialize_params",{}))
    initialized_obj.serialize_params = serialize_params
    return initialized_obj

  def resolve_serialize_refs(self, root):
    for _, node in tree_tools.traverse_serializable_breadth_first(root):
      if isinstance(node, Serializable):
        node.resolved_serialize_params = node.serialize_params
    refs_inserted_at = set()
    refs_inserted_to = set()
    for path_to, node in tree_tools.traverse_serializable_breadth_first(root):
      if not refs_inserted_at & path_to.ancestors() and not refs_inserted_at & path_to.ancestors():
        if isinstance(node, Serializable):
          for path_from, matching_node in tree_tools.traverse_serializable_breadth_first(root):
            if not path_from in refs_inserted_to:
              if path_from!=path_to and matching_node is node:
                  ref = tree_tools.Ref(path=path_to)
                  ref.resolved_serialize_params = ref.serialize_params
                  tree_tools.set_descendant(root, path_from.parent().append("resolved_serialize_params").append(path_from[-1]), ref)
                  refs_inserted_at.add(path_from)
                  refs_inserted_to.add(path_from)

  def dump(self, ser_obj):
    self.resolve_serialize_refs(ser_obj)
    return yaml.dump(ser_obj)

  def save_to_file(self, fname, mod, persistent_param_collection):
    dirname = os.path.dirname(fname)
    if dirname and not os.path.exists(dirname):
      os.makedirs(dirname)
    with open(fname, 'w') as f:
      f.write(self.dump(mod))
    persistent_param_collection.save(fname + '.data')

  def load_from_file(self, fname, param):
    with open(fname, 'r') as f:
      dict_spec = yaml.load(f)
      corpus_parser = UninitializedYamlObject(dict_spec.corpus_parser)
      model = UninitializedYamlObject(dict_spec.model)
      exp_global = UninitializedYamlObject(dict_spec)
    return corpus_parser, model, exp_global


class ComponentInitError(Exception):
  pass
<|MERGE_RESOLUTION|>--- conflicted
+++ resolved
@@ -165,11 +165,7 @@
           except tree_tools.PathError:
             initialized_component = None
           if self.init_component.cache_info().hits > hits_before:
-<<<<<<< HEAD
             logger.debug(f"for {path}: reusing previously initialized {initialized_component}")
-=======
-            print(f"for {path}: reusing previously initialized {initialized_component}")
->>>>>>> ac96499d
         else:
           initialized_component = self.init_component(path)
         if len(path)==0:
@@ -193,11 +189,7 @@
     if "yaml_path" in init_args: init_params["yaml_path"] = path
     try:
       initialized_obj = obj.__class__(**init_params)
-<<<<<<< HEAD
       logger.debug(f"initialized {path}: {obj.__class__.__name__}@{id(obj)}({dict(init_params)})"[:1000])
-=======
-      print(f"initialized {path}: {obj.__class__.__name__}({dict(init_params)})"[:1000])
->>>>>>> ac96499d
     except TypeError as e:
       raise ComponentInitError(f"{type(obj)} could not be initialized using params {init_params}, expecting params {init_args.keys()}. "
                                f"Error message: {e}")
