"""
Stores options and default values
"""
import logging
logger = logging.getLogger('xnmt')
import random
import os
import copy

import yaml

from xnmt.serialize.serializable import Serializable, UninitializedYamlObject
import xnmt.serialize.tree_tools as tree_tools
from xnmt.serialize.tree_tools import set_descendant

class Option(object):
  def __init__(self, name, opt_type=str, default_value=None, required=None, force_flag=False, help_str=None):
    """
    Defines a configuration option

    Args:
      name: Name of the option
      opt_type: Expected type. Should be a base type.
      default_value: Default option value. If this is set to anything other than none, and the option is not
        explicitly marked as required, it will be considered optional.
      required: Whether the option is required.
      force_flag: Force making this argument a flag (starting with '--') even though it is required
      help_str: Help string for documentation
    """
    self.name = name
    self.type = opt_type
    self.default_value = default_value
    self.required = required == True or required is None and default_value is None
    self.force_flag = force_flag
    self.help = help_str

class FormatString(str, yaml.YAMLObject):
  """
  Used to handle the {EXP} string formatting syntax.
  When passed around it will appear like the properly resolved string,
  but writing it back to YAML will use original version containing {EXP}
  """
  def __new__(cls, value, *args, **kwargs):
    return super().__new__(cls, value)
  def __init__(self, value, serialize_as):
    self.serialize_as = serialize_as
def init_fs_representer(dumper, obj):
    return dumper.represent_data(obj.serialize_as)
yaml.add_representer(FormatString, init_fs_representer)

class RandomParam(yaml.YAMLObject):
  yaml_tag = '!RandomParam'
  def __init__(self, values):
    self.values = values
  def __repr__(self):
    return f"{self.__class__.__name__}(values={self.values})"
  def draw_value(self):
    if not hasattr(self, 'drawn_value'):
      self.drawn_value = random.choice(self.values)
    return self.drawn_value

class LoadSerialized(Serializable):
  yaml_tag = "!LoadSerialized"
  def __init__(self, filename, path="", overwrite=[]):
    self.filename = filename
    self.path = path
    self.overwrite = overwrite

class OptionParser(object):
  def __init__(self):
    self.tasks = {}
    """Options, sorted by task"""

  def experiment_names_from_file(self, filename):
    try:
      with open(filename) as stream:
        experiments = yaml.load(stream)
    except IOError as e:
      raise RuntimeError(f"Could not read configuration file {filename}: {e}")
    except yaml.constructor.ConstructorError:
      logger.error("for proper deserialization of a class object, make sure the class is a subclass of xnmt.serialize.serializable.Serializable, specifies a proper yaml_tag with leading '!', and its module is imported under xnmt/serialize/imports.py")
      raise

    if "defaults" in experiments: del experiments["defaults"]
    return sorted(experiments.keys())

  def parse_experiment_file(self, filename, exp_name):
    try:
      with open(filename) as stream:
        config = yaml.load(stream)
    except IOError as e:
      raise RuntimeError(f"Could not read configuration file {filename}: {e}")

    experiment = config[exp_name]
    return self.parse_loaded_experiment(experiment, exp_name = exp_name, exp_dir = os.path.dirname(filename))

  def parse_loaded_experiment(self, experiment, exp_name, exp_dir):

    for _, node in tree_tools.traverse_tree(experiment):
      if isinstance(node, Serializable):
        self.resolve_kwargs(node)

    experiment = self.load_referenced_serialized(experiment)

    random_search_report = self.instantiate_random_search(experiment)
    if random_search_report:
      setattr(experiment, 'random_search_report', random_search_report)
      
    # if arguments were not given in the YAML file and are set to a bare(Serializable) by default, copy the bare object into the object hierarchy so it can used w/ param sharing etc.
    self.resolve_bare_default_args(experiment)
      
    self.format_strings(experiment, {"EXP":exp_name,"PID":os.getpid(),
                                     "EXP_DIR":exp_dir})

    return UninitializedYamlObject(experiment)

<<<<<<< HEAD
  def load_referenced_model(self, experiment):
    if hasattr(experiment, "load") or hasattr(experiment, "overwrite"):
      exp_args = set([x[0] for x in tree_tools.name_children(experiment, include_reserved=False)])
      if exp_args not in [set(["load"]), set(["load","overwrite"])]:
        raise ValueError(f"When loading a model from an external YAML file, only 'load' and 'overwrite' are permitted ('load' is required) as arguments to the experiment. Found: {exp_args}")
      try:
        with open(experiment.load) as stream:
          saved_obj = yaml.load(stream)
      except IOError as e:
        raise RuntimeError(f"Could not read configuration file {experiment.load}: {e}")
      for saved_key, saved_val in tree_tools.name_children(saved_obj, include_reserved=True):
        if not hasattr(experiment, saved_key):
          setattr(experiment, saved_key, saved_val)

      if getattr(experiment, "overwrite", None):
        for d in experiment.overwrite:
          path = tree_tools.Path(d["path"])
          try:
            tree_tools.set_descendant(experiment, path, d["val"])
          except:
            tree_tools.set_descendant(experiment, path, d["val"])
        delattr(experiment, "overwrite")
=======
  def load_referenced_serialized(self, experiment):
    for path, node in tree_tools.traverse_tree(experiment):
      if isinstance(node, LoadSerialized):
        try:
          with open(node.filename) as stream:
            loaded_obj = yaml.load(stream)
        except IOError as e:
          raise RuntimeError(f"Could not read configuration file {node.filename}: {e}")
        loaded_obj = tree_tools.get_descendant(loaded_obj, tree_tools.Path(getattr(node, "path", "")))
        # TODO: in case the components contain references to a component outside
        # the loaded path, we need to move it over and change other components'
        # references to the same object accordingly
        
        for d in getattr(node, "overwrite", []):
          overwrite_path = tree_tools.Path(d["path"])
          tree_tools.set_descendant(loaded_obj, overwrite_path, d["val"])
        if len(path)==0:
          experiment = loaded_obj
        else:
          set_descendant(experiment, path, loaded_obj)
    return experiment
>>>>>>> 189c3ccd

  def resolve_kwargs(self, obj):
    """
    If obj has a kwargs attribute (dictionary), set the dictionary items as attributes
    of the object via setattr (asserting that there are no collisions).
    """
    if hasattr(obj, "kwargs"):
      for k, v in obj.kwargs.items():
        if hasattr(obj, k):
          raise ValueError("kwargs %s already specified as class member for object %s" % (str(k), str(obj)))
        setattr(obj, k, v)
      delattr(obj, "kwargs")

  def instantiate_random_search(self, experiment):
    param_report = {}
    initialized_random_params={}
    for path, v in tree_tools.traverse_tree(experiment):
      if isinstance(v, RandomParam):
        if hasattr(v, "_xnmt_id") and v._xnmt_id in initialized_random_params:
          v = initialized_random_params[v._xnmt_id]
        v = v.draw_value()
        if hasattr(v, "_xnmt_id"):
          initialized_random_params[v._xnmt_id] = v
        set_descendant(experiment, path, v)
        param_report[path] = v
    return param_report
  
  def resolve_bare_default_args(self, root):
    for path, node in tree_tools.traverse_tree(root):
      if isinstance(node, Serializable):
        init_args_defaults = tree_tools.get_init_args_defaults(node)
        for expected_arg in init_args_defaults:
          if not expected_arg in [x[0] for x in tree_tools.name_children(node, include_reserved=False)]:
            arg_default = init_args_defaults[expected_arg].default
            if isinstance(arg_default, Serializable) and not isinstance(arg_default, tree_tools.Ref):
              if not getattr(arg_default, "_is_bare", False):
                raise ValueError(f"only Serializables created via bare(SerializableSubtype) are permitted as default arguments; "
                                 f"found a fully initialized Serializable: {arg_default} at {path}")
              self.resolve_bare_default_args(arg_default) # apply recursively
              setattr(node, expected_arg, copy.deepcopy(arg_default))

  def format_strings(self, exp_values, format_dict):
    """
    - replaces strings containing {EXP} and other supported args
    - also checks if there are default arguments for which no arguments are set and instantiates them with replaced {EXP} if applicable
    """
    for path, node in tree_tools.traverse_tree(exp_values):
      if isinstance(node, str):
        try:
          formatted = node.format(**format_dict)
        except (ValueError, KeyError): # will occur e.g. if a vocab entry contains a curly bracket
          formatted = node
        if node != formatted:
          tree_tools.set_descendant(exp_values,
                                    path,
                                    FormatString(formatted, node))
      elif isinstance(node, Serializable):
        init_args_defaults = tree_tools.get_init_args_defaults(node)
        for expected_arg in init_args_defaults:
          if not expected_arg in [x[0] for x in tree_tools.name_children(node, include_reserved=False)]:
            arg_default = init_args_defaults[expected_arg].default
            if isinstance(arg_default, str):
              try:
                formatted = arg_default.format(**format_dict)
              except (ValueError, KeyError): # will occur e.g. if a vocab entry contains a curly bracket
                formatted = arg_default
              if arg_default != formatted:
                setattr(node, expected_arg, FormatString(formatted, arg_default))
        
class LoadSerialized(Serializable):
  yaml_tag = "!LoadSerialized"
  def __init__(self, filename, path="", overwrite=[]):
    self.filename = filename
    self.path = path
    self.overwrite = overwrite<|MERGE_RESOLUTION|>--- conflicted
+++ resolved
@@ -114,30 +114,6 @@
 
     return UninitializedYamlObject(experiment)
 
-<<<<<<< HEAD
-  def load_referenced_model(self, experiment):
-    if hasattr(experiment, "load") or hasattr(experiment, "overwrite"):
-      exp_args = set([x[0] for x in tree_tools.name_children(experiment, include_reserved=False)])
-      if exp_args not in [set(["load"]), set(["load","overwrite"])]:
-        raise ValueError(f"When loading a model from an external YAML file, only 'load' and 'overwrite' are permitted ('load' is required) as arguments to the experiment. Found: {exp_args}")
-      try:
-        with open(experiment.load) as stream:
-          saved_obj = yaml.load(stream)
-      except IOError as e:
-        raise RuntimeError(f"Could not read configuration file {experiment.load}: {e}")
-      for saved_key, saved_val in tree_tools.name_children(saved_obj, include_reserved=True):
-        if not hasattr(experiment, saved_key):
-          setattr(experiment, saved_key, saved_val)
-
-      if getattr(experiment, "overwrite", None):
-        for d in experiment.overwrite:
-          path = tree_tools.Path(d["path"])
-          try:
-            tree_tools.set_descendant(experiment, path, d["val"])
-          except:
-            tree_tools.set_descendant(experiment, path, d["val"])
-        delattr(experiment, "overwrite")
-=======
   def load_referenced_serialized(self, experiment):
     for path, node in tree_tools.traverse_tree(experiment):
       if isinstance(node, LoadSerialized):
@@ -150,7 +126,7 @@
         # TODO: in case the components contain references to a component outside
         # the loaded path, we need to move it over and change other components'
         # references to the same object accordingly
-        
+
         for d in getattr(node, "overwrite", []):
           overwrite_path = tree_tools.Path(d["path"])
           tree_tools.set_descendant(loaded_obj, overwrite_path, d["val"])
@@ -159,7 +135,6 @@
         else:
           set_descendant(experiment, path, loaded_obj)
     return experiment
->>>>>>> 189c3ccd
 
   def resolve_kwargs(self, obj):
     """
@@ -228,10 +203,4 @@
                 formatted = arg_default
               if arg_default != formatted:
                 setattr(node, expected_arg, FormatString(formatted, arg_default))
-        
-class LoadSerialized(Serializable):
-  yaml_tag = "!LoadSerialized"
-  def __init__(self, filename, path="", overwrite=[]):
-    self.filename = filename
-    self.path = path
-    self.overwrite = overwrite+        