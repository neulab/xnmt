from xnmt.events import register_xnmt_event, register_xnmt_event_sum

class GeneratorModel(object):
  # TODO: document me
  def generate_output(self, *args, **kwargs):
    # Generate the output
    generation_output = self.generate(*args, **kwargs)
    # Post process it
    if hasattr(self, "post_processor"):
      self.post_processor.process_outputs(generation_output)
    return generation_output

  def generate(self, *args, **kwargs):
    raise NotImplementedError()

  @register_xnmt_event
  def initialize_generator(self, **kwargs):
    pass

  @register_xnmt_event
  def new_epoch(self, training_task, num_sents):
    pass

  @register_xnmt_event
  def set_train(self, val):
    pass

  @register_xnmt_event
  def start_sent(self, src):
    pass

  def calc_loss(self, src, trg, src_mask=None, trg_mask=None):
    raise NotImplementedError()

  def get_primary_loss(self):
    raise NotImplementedError("Pick a key for primary loss that is used for dev_loss calculation")

  @register_xnmt_event_sum
<<<<<<< HEAD
  def calc_additional_loss(self, src, trg, translator_loss, trg_counts):
=======
  def calc_additional_loss(self, reward):
    ''' Calculate reinforce loss based on the reward
    Args:
      reward: The default is log likelihood (-1 * calc_loss).
    '''
>>>>>>> 8c48b65a
    return None
<|MERGE_RESOLUTION|>--- conflicted
+++ resolved
@@ -36,13 +36,5 @@
     raise NotImplementedError("Pick a key for primary loss that is used for dev_loss calculation")
 
   @register_xnmt_event_sum
-<<<<<<< HEAD
   def calc_additional_loss(self, src, trg, translator_loss, trg_counts):
-=======
-  def calc_additional_loss(self, reward):
-    ''' Calculate reinforce loss based on the reward
-    Args:
-      reward: The default is log likelihood (-1 * calc_loss).
-    '''
->>>>>>> 8c48b65a
     return None
