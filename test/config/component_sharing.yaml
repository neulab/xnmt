--- conflicted
+++ resolved
@@ -15,11 +15,7 @@
     out_file: examples/output/<EXP>.out
     err_file: examples/output/<EXP>.err
     default_layer_dim: 32
-<<<<<<< HEAD
   model: !DefaultTranslator
-=======
-  model: !DefaultTranslator &main_model
->>>>>>> 9cd7cc71
     src_reader: !PlainTextReader {}
     trg_reader: !PlainTextReader {}
     src_embedder: !SimpleWordEmbedder
@@ -48,13 +44,8 @@
     trg_file: examples/data/head.en
     dev_tasks:
       - !LossEvalTask
-<<<<<<< HEAD
         src_file: &dev_src examples/data/head.ja  # value-sharing between train.training_corpus.dev_src and inference.src_file
         ref_file: &dev_trg examples/data/head.en  # value-sharing between train.training_corpus.dev_trg and evaluate.ref_file
-=======
-        src_file: &dev_src examples/data/head.ja
-        ref_file: &dev_trg examples/data/head.en
->>>>>>> 9cd7cc71
   evaluate:
     - !AccuracyEvalTask
       eval_metrics: bleu,wer
