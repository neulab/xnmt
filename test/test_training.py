--- conflicted
+++ resolved
@@ -10,32 +10,18 @@
 from xnmt.embedders import SimpleWordEmbedder
 from xnmt.eval_tasks import LossEvalTask
 import xnmt.events
-<<<<<<< HEAD
-from xnmt.input_reader import PlainTextReader
-from xnmt.lstm import UniLSTMSeqTransducer, BiLSTMSeqTransducer
-from xnmt.loss_calculator import AutoRegressiveMLELoss
-from xnmt.optimizer import AdamTrainer, DummyTrainer
-from xnmt.param_collection import ParamManager
-from xnmt.pyramidal import PyramidalLSTMSeqTransducer
-import xnmt.training_regimen
-from xnmt.transform import NonLinear
-from xnmt.translator import DefaultTranslator
-from xnmt.scorer import Softmax
-from xnmt.vocab import Vocab
-from xnmt import sent
-=======
-from xnmt.input_readers import PlainTextReader, SimpleSentenceInput
+from xnmt.input_readers import PlainTextReader
 from xnmt.recurrent_transducers import UniLSTMSeqTransducer, BiLSTMSeqTransducer
 from xnmt.loss_calculators import AutoRegressiveMLELoss
 from xnmt.optimizers import AdamTrainer, DummyTrainer
 from xnmt.param_collections import ParamManager
 from xnmt.pyramidal import PyramidalLSTMSeqTransducer
-import xnmt.training_regimens
+from xnmt import training_regimens
 from xnmt.transforms import NonLinear
 from xnmt.translators import DefaultTranslator
 from xnmt.scorers import Softmax
 from xnmt.vocabs import Vocab
->>>>>>> 14d8d2df
+from xnmt import sent
 
 class TestTruncatedBatchTraining(unittest.TestCase):
 
@@ -327,7 +313,7 @@
     train_args['trainer'] = DummyTrainer()
     train_args['batcher'] = batcher
     train_args['run_for_epochs'] = 1
-    training_regimen = xnmt.training_regimens.SimpleTrainingRegimen(**train_args)
+    training_regimen = training_regimens.SimpleTrainingRegimen(**train_args)
     training_regimen.run_training(save_fct = lambda: None)
     self.assertAlmostEqual(training_regimen.train_loss_tracker.epoch_loss.sum_factors() / training_regimen.train_loss_tracker.epoch_words,
                            training_regimen.dev_loss_tracker.dev_score.loss, places=5)
@@ -371,7 +357,7 @@
     train_args['run_for_epochs'] = 1
     train_args['trainer'] = AdamTrainer(alpha=0.1)
     train_args['batcher'] = batcher
-    training_regimen = xnmt.training_regimens.SimpleTrainingRegimen(**train_args)
+    training_regimen = training_regimens.SimpleTrainingRegimen(**train_args)
     for _ in range(50):
       training_regimen.run_training(save_fct=lambda:None)
     self.assertAlmostEqual(0.0,
