import unittest

import dynet as dy
import numpy as np

from xnmt.translator import DefaultTranslator
from xnmt.embedder import SimpleWordEmbedder
from xnmt.lstm import BiLSTMSeqTransducer
from xnmt.pyramidal import PyramidalLSTMSeqTransducer
from xnmt.attender import MlpAttender, DotAttender
from xnmt.decoder import MlpSoftmaxDecoder, CopyBridge
from xnmt.training_corpus import BilingualTrainingCorpus
from xnmt.input import BilingualCorpusParser, PlainTextReader
from xnmt.batcher import mark_as_batch, Mask, SrcBatcher
import xnmt.train
from xnmt.vocab import Vocab
from xnmt.model_context import ModelContext, PersistentParamCollection
from xnmt.training_strategy import TrainingStrategy
import xnmt.events
from xnmt.optimizer import AdamTrainer

class TestTruncatedBatchTraining(unittest.TestCase):

  def setUp(self):
    xnmt.events.clear()
    self.model_context = ModelContext()
    self.model_context.dynet_param_collection = PersistentParamCollection("some_file", 1)
    self.training_corpus = BilingualTrainingCorpus(train_src = "examples/data/head.ja",
                                              train_trg = "examples/data/head.en",
                                              dev_src = "examples/data/head.ja",
                                              dev_trg = "examples/data/head.en")
    self.corpus_parser = BilingualCorpusParser(training_corpus = self.training_corpus,
                                               src_reader = PlainTextReader(),
                                               trg_reader = PlainTextReader())

  def assert_single_loss_equals_batch_loss(self, model, batch_size=5):
    """
    Tests whether single loss equals batch loss.
    Truncating src / trg sents to same length so no masking is necessary
    """
    batch_size = 5
    src_sents = self.training_corpus.train_src_data[:batch_size]
    src_min = min([len(x) for x in src_sents])
    src_sents_trunc = [s[:src_min] for s in src_sents]
    for single_sent in src_sents_trunc: single_sent[src_min-1] = Vocab.ES
    trg_sents = self.training_corpus.train_trg_data[:batch_size]
    trg_min = min([len(x) for x in trg_sents])
    trg_sents_trunc = [s[:trg_min] for s in trg_sents]
    for single_sent in trg_sents_trunc: single_sent[trg_min-1] = Vocab.ES

    single_loss = 0.0
    for sent_id in range(batch_size):
      dy.renew_cg()
      train_loss = model.calc_loss(src=src_sents_trunc[sent_id],
                                        trg=trg_sents_trunc[sent_id]).value()
      single_loss += train_loss

    dy.renew_cg()

    batched_loss = model.calc_loss(src=mark_as_batch(src_sents_trunc),
                                        trg=mark_as_batch(trg_sents_trunc)).value()
    self.assertAlmostEqual(single_loss, sum(batched_loss), places=4)

  def test_loss_model1(self):
    model = DefaultTranslator(
              src_embedder=SimpleWordEmbedder(self.model_context, vocab_size=100),
<<<<<<< HEAD
              encoder=BiLSTMSeqTransducer(self.model_context),
              attender=StandardAttender(self.model_context),
=======
              encoder=LSTMSeqTransducer(self.model_context),
              attender=MlpAttender(self.model_context),
>>>>>>> 38044b36
              trg_embedder=SimpleWordEmbedder(self.model_context, vocab_size=100),
              decoder=MlpSoftmaxDecoder(self.model_context, vocab_size=100),
            )
    model.initialize_training_strategy(TrainingStrategy())
    model.set_train(False)
    self.assert_single_loss_equals_batch_loss(model)

  def test_loss_model2(self):
    model = DefaultTranslator(
              src_embedder=SimpleWordEmbedder(self.model_context, vocab_size=100),
              encoder=PyramidalLSTMSeqTransducer(self.model_context, layers=3),
              attender=MlpAttender(self.model_context),
              trg_embedder=SimpleWordEmbedder(self.model_context, vocab_size=100),
              decoder=MlpSoftmaxDecoder(self.model_context, vocab_size=100),
            )
    model.initialize_training_strategy(TrainingStrategy())
    model.set_train(False)
    self.assert_single_loss_equals_batch_loss(model)

  def test_loss_model3(self):
    model = DefaultTranslator(
              src_embedder=SimpleWordEmbedder(self.model_context, vocab_size=100),
<<<<<<< HEAD
              encoder=BiLSTMSeqTransducer(self.model_context, layers=3),
              attender=StandardAttender(self.model_context),
=======
              encoder=LSTMSeqTransducer(self.model_context, layers=3),
              attender=MlpAttender(self.model_context),
>>>>>>> 38044b36
              trg_embedder=SimpleWordEmbedder(self.model_context, vocab_size=100),
              decoder=MlpSoftmaxDecoder(self.model_context, vocab_size=100, bridge=CopyBridge(self.model_context, dec_layers=1)),
            )
    model.initialize_training_strategy(TrainingStrategy())
    model.set_train(False)
    self.assert_single_loss_equals_batch_loss(model)

  def test_loss_model4(self):
    model = DefaultTranslator(
              src_embedder=SimpleWordEmbedder(self.model_context, vocab_size=100),
              encoder=LSTMSeqTransducer(self.model_context),
              attender=DotAttender(self.model_context),
              trg_embedder=SimpleWordEmbedder(self.model_context, vocab_size=100),
              decoder=MlpSoftmaxDecoder(self.model_context, vocab_size=100),
            )
    model.initialize_training_strategy(TrainingStrategy())
    model.set_train(False)
    self.assert_single_loss_equals_batch_loss(model)

class TestBatchTraining(unittest.TestCase):

  def setUp(self):
    xnmt.events.clear()
    self.model_context = ModelContext()
    self.model_context.dynet_param_collection = PersistentParamCollection("some_file", 1)
    self.training_corpus = BilingualTrainingCorpus(train_src = "examples/data/head.ja",
                                              train_trg = "examples/data/head.en",
                                              dev_src = "examples/data/head.ja",
                                              dev_trg = "examples/data/head.en")
    self.corpus_parser = BilingualCorpusParser(training_corpus = self.training_corpus,
                                               src_reader = PlainTextReader(),
                                               trg_reader = PlainTextReader())

  def assert_single_loss_equals_batch_loss(self, model, batch_size=5):
    """
    Tests whether single loss equals batch loss.
    Here we don't truncate the target side and use masking.
    """
    batch_size = 5
    src_sents = self.training_corpus.train_src_data[:batch_size]
    src_min = min([len(x) for x in src_sents])
    src_sents_trunc = [s[:src_min] for s in src_sents]
    for single_sent in src_sents_trunc: single_sent[src_min-1] = Vocab.ES
    trg_sents = self.training_corpus.train_trg_data[:batch_size]
    trg_max = max([len(x) for x in trg_sents])
    trg_masks = Mask(np.zeros([batch_size, trg_max]))
    for i in range(batch_size):
      for j in range(len(trg_sents[i]), trg_max):
        trg_masks.np_arr[i,j] = 1.0
    trg_sents_padded = [[w for w in s] + [Vocab.ES]*(trg_max-len(s)) for s in trg_sents]

    single_loss = 0.0
    for sent_id in range(batch_size):
      dy.renew_cg()
      train_loss = model.calc_loss(src=src_sents_trunc[sent_id],
                                   trg=trg_sents[sent_id]).value()
      single_loss += train_loss

    dy.renew_cg()

    batched_loss = model.calc_loss(src=mark_as_batch(src_sents_trunc),
                                   trg=mark_as_batch(trg_sents_padded, trg_masks)).value()
    self.assertAlmostEqual(single_loss, sum(batched_loss), places=4)

  def test_loss_model1(self):
    model = DefaultTranslator(
              src_embedder=SimpleWordEmbedder(self.model_context, vocab_size=100),
<<<<<<< HEAD
              encoder=BiLSTMSeqTransducer(self.model_context),
              attender=StandardAttender(self.model_context),
=======
              encoder=LSTMSeqTransducer(self.model_context),
              attender=MlpAttender(self.model_context),
>>>>>>> 38044b36
              trg_embedder=SimpleWordEmbedder(self.model_context, vocab_size=100),
              decoder=MlpSoftmaxDecoder(self.model_context, vocab_size=100),
            )
    model.initialize_training_strategy(TrainingStrategy())
    model.set_train(False)
    self.assert_single_loss_equals_batch_loss(model)

  def test_loss_model2(self):
    model = DefaultTranslator(
              src_embedder=SimpleWordEmbedder(self.model_context, vocab_size=100),
              encoder=PyramidalLSTMSeqTransducer(self.model_context, layers=3),
              attender=MlpAttender(self.model_context),
              trg_embedder=SimpleWordEmbedder(self.model_context, vocab_size=100),
              decoder=MlpSoftmaxDecoder(self.model_context, vocab_size=100),
            )
    model.initialize_training_strategy(TrainingStrategy())
    model.set_train(False)
    self.assert_single_loss_equals_batch_loss(model)

  def test_loss_model3(self):
    model = DefaultTranslator(
              src_embedder=SimpleWordEmbedder(self.model_context, vocab_size=100),
<<<<<<< HEAD
              encoder=BiLSTMSeqTransducer(self.model_context, layers=3),
              attender=StandardAttender(self.model_context),
=======
              encoder=LSTMSeqTransducer(self.model_context, layers=3),
              attender=MlpAttender(self.model_context),
>>>>>>> 38044b36
              trg_embedder=SimpleWordEmbedder(self.model_context, vocab_size=100),
              decoder=MlpSoftmaxDecoder(self.model_context, vocab_size=100, bridge=CopyBridge(self.model_context, dec_layers=1)),
            )
    model.initialize_training_strategy(TrainingStrategy())
    model.set_train(False)
    self.assert_single_loss_equals_batch_loss(model)


class TestTrainDevLoss(unittest.TestCase):
  
  def setUp(self):
    xnmt.events.clear()

  def test_train_dev_loss_equal(self):
    self.model_context = ModelContext()
    self.model_context.dynet_param_collection = PersistentParamCollection("some_file", 1)
    train_args = {}
    training_corpus = BilingualTrainingCorpus(train_src = "examples/data/head.ja",
                                                            train_trg = "examples/data/head.en",
                                                            dev_src = "examples/data/head.ja",
                                                            dev_trg = "examples/data/head.en")
    train_args['corpus_parser'] = BilingualCorpusParser(training_corpus = training_corpus,
                                                        src_reader = PlainTextReader(),
                                                        trg_reader = PlainTextReader())
    train_args['training_strategy'] = TrainingStrategy()
    train_args['model'] = DefaultTranslator(src_embedder=SimpleWordEmbedder(self.model_context, vocab_size=100),
<<<<<<< HEAD
                                            encoder=BiLSTMSeqTransducer(self.model_context),
                                            attender=StandardAttender(self.model_context),
=======
                                            encoder=LSTMSeqTransducer(self.model_context),
                                            attender=MlpAttender(self.model_context),
>>>>>>> 38044b36
                                            trg_embedder=SimpleWordEmbedder(self.model_context, vocab_size=100),
                                            decoder=MlpSoftmaxDecoder(self.model_context, vocab_size=100),
                                            )
    train_args['model_file'] = None
    train_args['trainer'] = None
    train_args['save_num_checkpoints'] = 0
    train_args['batcher'] = SrcBatcher(batch_size=5, break_ties_randomly=False)
    xnmt_trainer = xnmt.train.XnmtTrainer(yaml_context=self.model_context, **train_args)
    xnmt_trainer.model_context = self.model_context
    xnmt_trainer.one_epoch(update_weights=False)
    self.assertAlmostEqual(xnmt_trainer.logger.epoch_loss.loss_values['loss'] / xnmt_trainer.logger.epoch_words,
                           xnmt_trainer.logger.dev_score.loss)

class TestOverfitting(unittest.TestCase):

  def setUp(self):
    xnmt.events.clear()

  def test_overfitting(self):
    self.model_context = ModelContext()
    self.model_context.dynet_param_collection = PersistentParamCollection("some_file", 1)
    self.model_context.default_layer_dim = 16
    train_args = {}
    training_corpus = BilingualTrainingCorpus(train_src = "examples/data/head.ja",
                                                            train_trg = "examples/data/head.en",
                                                            dev_src = "examples/data/head.ja",
                                                            dev_trg = "examples/data/head.en")
    train_args['corpus_parser'] = BilingualCorpusParser(training_corpus = training_corpus,
                                                        src_reader = PlainTextReader(),
                                                        trg_reader = PlainTextReader())
    train_args['training_strategy'] = TrainingStrategy()
    train_args['model'] = DefaultTranslator(src_embedder=SimpleWordEmbedder(self.model_context, vocab_size=100),
<<<<<<< HEAD
                                            encoder=BiLSTMSeqTransducer(self.model_context),
                                            attender=StandardAttender(self.model_context),
=======
                                            encoder=LSTMSeqTransducer(self.model_context),
                                            attender=MlpAttender(self.model_context),
>>>>>>> 38044b36
                                            trg_embedder=SimpleWordEmbedder(self.model_context, vocab_size=100),
                                            decoder=MlpSoftmaxDecoder(self.model_context, vocab_size=100),
                                            )
    train_args['model_file'] = None
    train_args['save_num_checkpoints'] = 0
    train_args['trainer'] = AdamTrainer(self.model_context, alpha=0.1)
    train_args['batcher'] = SrcBatcher(batch_size=10, break_ties_randomly=False)
    xnmt_trainer = xnmt.train.XnmtTrainer(yaml_context=self.model_context, **train_args)
    xnmt_trainer.model_context = self.model_context
    for _ in range(50):
      xnmt_trainer.one_epoch(update_weights=True)
    self.assertAlmostEqual(0.0,
                           xnmt_trainer.logger.epoch_loss.loss_values['loss'] / xnmt_trainer.logger.epoch_words,
                           places=2)

if __name__ == '__main__':
  unittest.main()<|MERGE_RESOLUTION|>--- conflicted
+++ resolved
@@ -64,13 +64,8 @@
   def test_loss_model1(self):
     model = DefaultTranslator(
               src_embedder=SimpleWordEmbedder(self.model_context, vocab_size=100),
-<<<<<<< HEAD
               encoder=BiLSTMSeqTransducer(self.model_context),
-              attender=StandardAttender(self.model_context),
-=======
-              encoder=LSTMSeqTransducer(self.model_context),
-              attender=MlpAttender(self.model_context),
->>>>>>> 38044b36
+              attender=MlpAttender(self.model_context),
               trg_embedder=SimpleWordEmbedder(self.model_context, vocab_size=100),
               decoder=MlpSoftmaxDecoder(self.model_context, vocab_size=100),
             )
@@ -93,13 +88,8 @@
   def test_loss_model3(self):
     model = DefaultTranslator(
               src_embedder=SimpleWordEmbedder(self.model_context, vocab_size=100),
-<<<<<<< HEAD
               encoder=BiLSTMSeqTransducer(self.model_context, layers=3),
-              attender=StandardAttender(self.model_context),
-=======
-              encoder=LSTMSeqTransducer(self.model_context, layers=3),
-              attender=MlpAttender(self.model_context),
->>>>>>> 38044b36
+              attender=MlpAttender(self.model_context),
               trg_embedder=SimpleWordEmbedder(self.model_context, vocab_size=100),
               decoder=MlpSoftmaxDecoder(self.model_context, vocab_size=100, bridge=CopyBridge(self.model_context, dec_layers=1)),
             )
@@ -110,7 +100,7 @@
   def test_loss_model4(self):
     model = DefaultTranslator(
               src_embedder=SimpleWordEmbedder(self.model_context, vocab_size=100),
-              encoder=LSTMSeqTransducer(self.model_context),
+              encoder=BiLSTMSeqTransducer(self.model_context),
               attender=DotAttender(self.model_context),
               trg_embedder=SimpleWordEmbedder(self.model_context, vocab_size=100),
               decoder=MlpSoftmaxDecoder(self.model_context, vocab_size=100),
@@ -167,13 +157,8 @@
   def test_loss_model1(self):
     model = DefaultTranslator(
               src_embedder=SimpleWordEmbedder(self.model_context, vocab_size=100),
-<<<<<<< HEAD
               encoder=BiLSTMSeqTransducer(self.model_context),
-              attender=StandardAttender(self.model_context),
-=======
-              encoder=LSTMSeqTransducer(self.model_context),
-              attender=MlpAttender(self.model_context),
->>>>>>> 38044b36
+              attender=MlpAttender(self.model_context),
               trg_embedder=SimpleWordEmbedder(self.model_context, vocab_size=100),
               decoder=MlpSoftmaxDecoder(self.model_context, vocab_size=100),
             )
@@ -196,13 +181,8 @@
   def test_loss_model3(self):
     model = DefaultTranslator(
               src_embedder=SimpleWordEmbedder(self.model_context, vocab_size=100),
-<<<<<<< HEAD
               encoder=BiLSTMSeqTransducer(self.model_context, layers=3),
-              attender=StandardAttender(self.model_context),
-=======
-              encoder=LSTMSeqTransducer(self.model_context, layers=3),
-              attender=MlpAttender(self.model_context),
->>>>>>> 38044b36
+              attender=MlpAttender(self.model_context),
               trg_embedder=SimpleWordEmbedder(self.model_context, vocab_size=100),
               decoder=MlpSoftmaxDecoder(self.model_context, vocab_size=100, bridge=CopyBridge(self.model_context, dec_layers=1)),
             )
@@ -229,13 +209,8 @@
                                                         trg_reader = PlainTextReader())
     train_args['training_strategy'] = TrainingStrategy()
     train_args['model'] = DefaultTranslator(src_embedder=SimpleWordEmbedder(self.model_context, vocab_size=100),
-<<<<<<< HEAD
                                             encoder=BiLSTMSeqTransducer(self.model_context),
-                                            attender=StandardAttender(self.model_context),
-=======
-                                            encoder=LSTMSeqTransducer(self.model_context),
                                             attender=MlpAttender(self.model_context),
->>>>>>> 38044b36
                                             trg_embedder=SimpleWordEmbedder(self.model_context, vocab_size=100),
                                             decoder=MlpSoftmaxDecoder(self.model_context, vocab_size=100),
                                             )
@@ -268,13 +243,8 @@
                                                         trg_reader = PlainTextReader())
     train_args['training_strategy'] = TrainingStrategy()
     train_args['model'] = DefaultTranslator(src_embedder=SimpleWordEmbedder(self.model_context, vocab_size=100),
-<<<<<<< HEAD
                                             encoder=BiLSTMSeqTransducer(self.model_context),
-                                            attender=StandardAttender(self.model_context),
-=======
-                                            encoder=LSTMSeqTransducer(self.model_context),
                                             attender=MlpAttender(self.model_context),
->>>>>>> 38044b36
                                             trg_embedder=SimpleWordEmbedder(self.model_context, vocab_size=100),
                                             decoder=MlpSoftmaxDecoder(self.model_context, vocab_size=100),
                                             )
