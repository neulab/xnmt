--- conflicted
+++ resolved
@@ -64,16 +64,14 @@
   def test_retrieval(self):
     run.main(["test/config/retrieval.yaml"])
 
+  def test_score(self):
+    run.main(["test/config/score.yaml"])
+
   def test_segmenting(self):
     run.main(["test/config/segmenting.yaml"])
 
-<<<<<<< HEAD
   def test_self_attentional_am(self):
     run.main(["test/config/self_attentional_am.yaml"])
-=======
-  def test_score(self):
-    run.main(["test/config/score.yaml"])
->>>>>>> 038a7000
 
   def test_speech(self):
     run.main(["test/config/speech.yaml"])
