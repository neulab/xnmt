import unittest

#import dynet_config
#dynet_config.set(random_seed=3)

import dynet as dy
import numpy
import random
import math
from scipy.stats import poisson

from xnmt.attender import MlpAttender
from xnmt.bridge import CopyBridge
from xnmt.decoder import AutoRegressiveDecoder
from xnmt.embedder import SimpleWordEmbedder
import xnmt.events
import xnmt.batcher
from xnmt.input_reader import PlainTextReader, CharFromWordTextReader
from xnmt.lstm import UniLSTMSeqTransducer, BiLSTMSeqTransducer
from xnmt.loss_calculator import AutoRegressiveMLELoss
from xnmt.param_collection import ParamManager
from xnmt.translator import DefaultTranslator
from xnmt.loss_calculator import AutoRegressiveMLELoss
from xnmt.search_strategy import BeamSearch, GreedySearch
from xnmt.hyper_parameters import *
from xnmt.specialized_encoders.segmenting_encoder.segmenting_encoder import *
from xnmt.specialized_encoders.segmenting_encoder.segmenting_composer import *
from xnmt.specialized_encoders.segmenting_encoder.length_prior import PoissonLengthPrior
from xnmt.specialized_encoders.segmenting_encoder.priors import PoissonPrior, GoldInputPrior
from xnmt.transform import AuxNonLinear, Linear
from xnmt.scorer import Softmax
from xnmt.constants import EPSILON
from xnmt.transducer import IdentitySeqTransducer
from xnmt.vocab import Vocab
from xnmt.rl.policy_gradient import PolicyGradient
from xnmt.rl.eps_greedy import EpsilonGreedy
from xnmt.rl.confidence_penalty import ConfidencePenalty
from xnmt.test.utils import has_cython
from xnmt.reports import SegmentationReporter

class TestSegmentingEncoder(unittest.TestCase):
  
  def setUp(self):
    # Seeding
    numpy.random.seed(2)
    random.seed(2)
    layer_dim = 64
    xnmt.events.clear()
    ParamManager.init_param_col()
    self.segment_encoder_bilstm = BiLSTMSeqTransducer(input_dim=layer_dim, hidden_dim=layer_dim)
<<<<<<< HEAD
    self.segment_embed_encoder_bilstm = BiLSTMSeqTransducer(input_dim=layer_dim, hidden_dim=layer_dim)
    self.segment_composer = SegmentComposer(encoder=self.segment_encoder_bilstm,
                                            transformer=self.tail_transformer)
    self.src_reader = CharFromWordTextReader(vocab=Vocab(vocab_file="examples/data/head.ja.charvocab"))
    self.trg_reader = PlainTextReader(vocab=Vocab(vocab_file="examples/data/head.en.vocab"))
=======
    self.segment_composer = SumComposer()
    self.src_reader = CharFromWordTextReader()
    self.trg_reader = PlainTextReader()
>>>>>>> f85ab037
    self.loss_calculator = AutoRegressiveMLELoss()


    baseline = Linear(input_dim=layer_dim, output_dim=1)
    policy_network = Linear(input_dim=layer_dim, output_dim=2)
    self.poisson_prior = PoissonPrior(mu=3.3)
    self.eps_greedy = EpsilonGreedy(eps_prob=0.0, prior=self.poisson_prior)
    self.conf_penalty = ConfidencePenalty()
    self.policy_gradient = PolicyGradient(input_dim=layer_dim,
                                          output_dim=2,
                                          baseline=baseline,
                                          policy_network=policy_network,
                                          z_normalization=True,
                                          conf_penalty=self.conf_penalty,
                                          sample=5)
    self.length_prior = PoissonLengthPrior(lmbd=3.3, weight=1)
    self.segmenting_encoder = SegmentingSeqTransducer(
      embed_encoder = self.segment_encoder_bilstm,
      segment_composer =  self.segment_composer,
      final_transducer = BiLSTMSeqTransducer(input_dim=layer_dim, hidden_dim=layer_dim),
      policy_learning = self.policy_gradient,
      eps_greedy = self.eps_greedy,
      length_prior = self.length_prior,
    )

    self.model = DefaultTranslator(
      src_reader=self.src_reader,
      trg_reader=self.trg_reader,
      src_embedder=SimpleWordEmbedder(emb_dim=layer_dim, vocab_size=100),
      encoder=self.segmenting_encoder,
      attender=MlpAttender(input_dim=layer_dim, state_dim=layer_dim, hidden_dim=layer_dim),
      trg_embedder=SimpleWordEmbedder(emb_dim=layer_dim, vocab_size=100),
      decoder=AutoRegressiveDecoder(input_dim=layer_dim,
                                    rnn=UniLSTMSeqTransducer(input_dim=layer_dim, hidden_dim=layer_dim,
                                                             decoder_input_dim=layer_dim, yaml_path="decoder"),
                                    transform=AuxNonLinear(input_dim=layer_dim, output_dim=layer_dim,
                                                           aux_input_dim=layer_dim),
                                    scorer=Softmax(vocab_size=100, input_dim=layer_dim),
                                    trg_embed_dim=layer_dim,
                                    bridge=CopyBridge(dec_dim=layer_dim, dec_layers=1)),
    )
    self.model.set_train(True)

    self.layer_dim = layer_dim
    self.src_data = list(self.model.src_reader.read_sents("examples/data/head.ja"))
    self.trg_data = list(self.model.trg_reader.read_sents("examples/data/head.en"))
    my_batcher = xnmt.batcher.TrgBatcher(batch_size=3, src_pad_token=1, trg_pad_token=2)
    self.src, self.trg = my_batcher.pack(self.src_data, self.trg_data)
    dy.renew_cg(immediate_compute=True, check_validity=True)

  def test_reinforce_loss(self):
    self.model.global_fertility = 1.0
    loss = self.model.calc_loss(self.src[0], self.trg[0], AutoRegressiveMLELoss())
    reinforce_loss = self.model.calc_additional_loss(self.trg[0], self.model, loss)
    pl = self.model.encoder.policy_learning
    # Ensure correct length
    src = self.src[0]
    mask = src.mask.np_arr
    outputs = self.segmenting_encoder.compose_output
    actions = self.segmenting_encoder.segment_actions
    # Ensure sample == outputs
    self.assertEqual(len(outputs), pl.sample)
    self.assertEqual(len(actions), pl.sample)
    for sample_action in actions:
      for i, sample_item in enumerate(sample_action):
        # The last segmentation is 1
        self.assertEqual(sample_item[-1], src[i].len_unpadded())
        # Assert that all flagged actions are </s>
        list(self.assertEqual(pl.actions[j][0][i], 1) for j in range(len(mask[i])) if mask[i][j] == 1)
    self.assertTrue("mle" in loss.expr_factors)
    self.assertTrue("fertility" in loss.expr_factors)
    self.assertTrue("rl_reinf" in reinforce_loss.expr_factors)
    self.assertTrue("rl_baseline" in reinforce_loss.expr_factors)
    self.assertTrue("rl_confpen" in reinforce_loss.expr_factors)
    # Ensure we are sampling from the policy learning
    self.assertEqual(self.model.encoder.segmenting_action, SegmentingSeqTransducer.SegmentingAction.POLICY)

  def calc_loss_single_batch(self):
    loss = self.model.calc_loss(self.src[0], self.trg[0], AutoRegressiveMLELoss())
    reinforce_loss = self.model.calc_additional_loss(self.trg[0], self.model, loss)
    return loss, reinforce_loss

  def test_gold_input(self):
    self.model.encoder.policy_learning = None
    self.model.encoder.eps_greedy = None
    self.calc_loss_single_batch()
    self.assertEqual(self.model.encoder.segmenting_action, SegmentingSeqTransducer.SegmentingAction.GOLD)

  @unittest.skipUnless(has_cython(), "requires cython to run")
  def test_sample_input(self):
    self.model.encoder.eps_greedy.eps_prob= 1.0
    self.calc_loss_single_batch()
    self.assertEqual(self.model.encoder.segmenting_action, SegmentingSeqTransducer.SegmentingAction.POLICY_SAMPLE)
    self.assertEqual(self.model.encoder.policy_learning.sampling_action, PolicyGradient.SamplingAction.PREDEFINED)

  def test_global_fertility(self):
    # Test Global fertility weight
    self.model.global_fertility = 1.0
    self.segmenting_encoder.policy_learning = None
    loss1, _ = self.calc_loss_single_batch()
    self.assertTrue("fertility" in loss1.expr_factors)
  
  def test_policy_train_test(self):
    self.model.set_train(True)
    self.calc_loss_single_batch()
    self.assertEqual(self.model.encoder.policy_learning.sampling_action, PolicyGradient.SamplingAction.POLICY_CLP)
    self.model.set_train(False)
    self.calc_loss_single_batch()
    self.assertEqual(self.model.encoder.policy_learning.sampling_action, PolicyGradient.SamplingAction.POLICY_AMAX)

  def test_no_policy_train_test(self):
    self.model.encoder.policy_learning = None
    self.model.set_train(True)
    self.calc_loss_single_batch()
    self.assertEqual(self.model.encoder.segmenting_action, SegmentingSeqTransducer.SegmentingAction.PURE_SAMPLE)
    self.model.set_train(False)
    self.calc_loss_single_batch()
    self.assertEqual(self.model.encoder.segmenting_action, SegmentingSeqTransducer.SegmentingAction.PURE_SAMPLE)

  def test_sample_during_search(self):
    self.model.set_train(False)
    self.model.encoder.sample_during_search = True
    self.calc_loss_single_batch()
    self.assertEqual(self.model.encoder.segmenting_action, SegmentingSeqTransducer.SegmentingAction.POLICY)

  def test_policy_gold(self):
    self.model.encoder.eps_greedy.prior = GoldInputPrior("segment")
    self.model.encoder.eps_greedy.eps_prob = 1.0
    self.calc_loss_single_batch()

class TestComposing(unittest.TestCase):
  def setUp(self):
    # Seeding
    numpy.random.seed(2)
    random.seed(2)
    layer_dim = 64
    xnmt.events.clear()
    ParamManager.init_param_col()
<<<<<<< HEAD
    self.tail_transformer = TailSegmentTransformer()
    self.segment_encoder_bilstm = BiLSTMSeqTransducer(input_dim=layer_dim, hidden_dim=layer_dim)
    self.segment_embed_encoder_bilstm = BiLSTMSeqTransducer(input_dim=layer_dim, hidden_dim=layer_dim)
    self.segment_composer = SegmentComposer(encoder=self.segment_encoder_bilstm,
                                            transformer=self.tail_transformer)
    self.src_reader = CharFromWordTextReader(vocab=Vocab(vocab_file="examples/data/head.ja.charvocab"))
    self.trg_reader = PlainTextReader(vocab=Vocab(vocab_file="examples/data/head.en.vocab"))
=======
    self.segment_composer = SumComposer()
    self.src_reader = CharFromWordTextReader()
    self.trg_reader = PlainTextReader()
>>>>>>> f85ab037
    self.loss_calculator = AutoRegressiveMLELoss()
    self.segmenting_encoder = SegmentingSeqTransducer(
      segment_composer =  self.segment_composer,
      final_transducer = BiLSTMSeqTransducer(input_dim=layer_dim, hidden_dim=layer_dim),
    )

    self.model = DefaultTranslator(
      src_reader=self.src_reader,
      trg_reader=self.trg_reader,
      src_embedder=SimpleWordEmbedder(emb_dim=layer_dim, vocab_size=100),
      encoder=self.segmenting_encoder,
      attender=MlpAttender(input_dim=layer_dim, state_dim=layer_dim, hidden_dim=layer_dim),
      trg_embedder=SimpleWordEmbedder(emb_dim=layer_dim, vocab_size=100),
      decoder=AutoRegressiveDecoder(input_dim=layer_dim,
                                    rnn=UniLSTMSeqTransducer(input_dim=layer_dim, hidden_dim=layer_dim,
                                                             decoder_input_dim=layer_dim, yaml_path="decoder"),
                                    transform=AuxNonLinear(input_dim=layer_dim, output_dim=layer_dim,
                                                           aux_input_dim=layer_dim),
                                    scorer=Softmax(vocab_size=100, input_dim=layer_dim),
                                    trg_embed_dim=layer_dim,
                                    bridge=CopyBridge(dec_dim=layer_dim, dec_layers=1)),
    )
    self.model.set_train(True)

    self.layer_dim = layer_dim
    self.src_data = list(self.model.src_reader.read_sents("examples/data/head.ja"))
    self.trg_data = list(self.model.trg_reader.read_sents("examples/data/head.en"))
    my_batcher = xnmt.batcher.TrgBatcher(batch_size=3, src_pad_token=1, trg_pad_token=2)
    self.src, self.trg = my_batcher.pack(self.src_data, self.trg_data)
    dy.renew_cg(immediate_compute=True, check_validity=True)

  def inp_emb(self, idx=0):
    self.model.start_sent(self.src[idx])
    embed = self.model.src_embedder.embed_sent(self.src[idx])
    return embed

  def test_lookup_composer(self):
    enc = self.segmenting_encoder
    word_vocab = Vocab(vocab_file="examples/data/head.ja.vocab")
<<<<<<< HEAD
    enc.segment_composer = WordEmbeddingSegmentComposer(
=======
    word_vocab.freeze()
    enc.segment_composer = LookupComposer(
>>>>>>> f85ab037
        word_vocab = word_vocab,
        src_vocab = self.src_reader.vocab,
        hidden_dim = self.layer_dim
    )
    enc.transduce(self.inp_emb(0))

  def test_charngram_composer(self):
    enc = self.segmenting_encoder
    word_vocab = Vocab(vocab_file="examples/data/head.ja.vocab")
<<<<<<< HEAD
    enc.segment_composer = CharNGramSegmentComposer(
=======
    word_vocab.freeze()
    enc.segment_composer = CharNGramComposer(
>>>>>>> f85ab037
        word_vocab = word_vocab,
        src_vocab = self.src_reader.vocab,
        hidden_dim = self.layer_dim
    )
    enc.transduce(self.inp_emb(0))

  def test_add_multiple_segment_composer(self):
    enc = self.segmenting_encoder
    word_vocab = Vocab(vocab_file="examples/data/head.ja.vocab")
<<<<<<< HEAD
    enc.segment_composer = SumMultipleSegmentComposer(
      segment_composers = [
        WordEmbeddingSegmentComposer(word_vocab = word_vocab,
=======
    word_vocab.freeze()
    enc.segment_composer = SumMultipleComposer(
      composers = [
        LookupComposer(word_vocab = word_vocab,
>>>>>>> f85ab037
                                     src_vocab = self.src_reader.vocab,
                                     hidden_dim = self.layer_dim),
        CharNGramComposer(word_vocab = word_vocab,
                                 src_vocab = self.src_reader.vocab,
                                 hidden_dim = self.layer_dim)
      ]
    )
    enc.transduce(self.inp_emb(0))

  def test_sum_composer(self):
    enc = self.segmenting_encoder
    enc.segment_composer = SumComposer()
    enc.transduce(self.inp_emb(0))

  def test_avg_composer(self):
    enc = self.segmenting_encoder
    enc.segment_composer = AverageComposer()
    enc.transduce(self.inp_emb(0))

  def test_max_composer(self):
    enc = self.segmenting_encoder
    enc.segment_composer = MaxComposer()
    enc.transduce(self.inp_emb(0))

  def test_convolution_composer(self):
    enc = self.segmenting_encoder
    enc.segment_composer = ConvolutionComposer(ngram_size=1,
                                               embed_dim=self.layer_dim,
                                               hidden_dim=self.layer_dim)
    self.model.set_train(True)
    enc.transduce(self.inp_emb(0))
    enc.segment_composer = ConvolutionComposer(ngram_size=3,
                                               embed_dim=self.layer_dim,
                                               hidden_dim=self.layer_dim)
    self.model.set_train(True)
    enc.transduce(self.inp_emb(0))

  def test_transducer_composer(self):
    enc = self.segmenting_encoder
    enc.segment_composer = SeqTransducerComposer(seq_transducer=BiLSTMSeqTransducer(input_dim=self.layer_dim,
                                                                                    hidden_dim=self.layer_dim))
    self.model.set_train(True)
    enc.transduce(self.inp_emb(0))

if __name__ == "__main__":
  unittest.main()<|MERGE_RESOLUTION|>--- conflicted
+++ resolved
@@ -48,17 +48,9 @@
     xnmt.events.clear()
     ParamManager.init_param_col()
     self.segment_encoder_bilstm = BiLSTMSeqTransducer(input_dim=layer_dim, hidden_dim=layer_dim)
-<<<<<<< HEAD
-    self.segment_embed_encoder_bilstm = BiLSTMSeqTransducer(input_dim=layer_dim, hidden_dim=layer_dim)
-    self.segment_composer = SegmentComposer(encoder=self.segment_encoder_bilstm,
-                                            transformer=self.tail_transformer)
+    self.segment_composer = SumComposer()
     self.src_reader = CharFromWordTextReader(vocab=Vocab(vocab_file="examples/data/head.ja.charvocab"))
     self.trg_reader = PlainTextReader(vocab=Vocab(vocab_file="examples/data/head.en.vocab"))
-=======
-    self.segment_composer = SumComposer()
-    self.src_reader = CharFromWordTextReader()
-    self.trg_reader = PlainTextReader()
->>>>>>> f85ab037
     self.loss_calculator = AutoRegressiveMLELoss()
 
 
@@ -197,19 +189,9 @@
     layer_dim = 64
     xnmt.events.clear()
     ParamManager.init_param_col()
-<<<<<<< HEAD
-    self.tail_transformer = TailSegmentTransformer()
-    self.segment_encoder_bilstm = BiLSTMSeqTransducer(input_dim=layer_dim, hidden_dim=layer_dim)
-    self.segment_embed_encoder_bilstm = BiLSTMSeqTransducer(input_dim=layer_dim, hidden_dim=layer_dim)
-    self.segment_composer = SegmentComposer(encoder=self.segment_encoder_bilstm,
-                                            transformer=self.tail_transformer)
+    self.segment_composer = SumComposer()
     self.src_reader = CharFromWordTextReader(vocab=Vocab(vocab_file="examples/data/head.ja.charvocab"))
     self.trg_reader = PlainTextReader(vocab=Vocab(vocab_file="examples/data/head.en.vocab"))
-=======
-    self.segment_composer = SumComposer()
-    self.src_reader = CharFromWordTextReader()
-    self.trg_reader = PlainTextReader()
->>>>>>> f85ab037
     self.loss_calculator = AutoRegressiveMLELoss()
     self.segmenting_encoder = SegmentingSeqTransducer(
       segment_composer =  self.segment_composer,
@@ -249,12 +231,7 @@
   def test_lookup_composer(self):
     enc = self.segmenting_encoder
     word_vocab = Vocab(vocab_file="examples/data/head.ja.vocab")
-<<<<<<< HEAD
-    enc.segment_composer = WordEmbeddingSegmentComposer(
-=======
-    word_vocab.freeze()
     enc.segment_composer = LookupComposer(
->>>>>>> f85ab037
         word_vocab = word_vocab,
         src_vocab = self.src_reader.vocab,
         hidden_dim = self.layer_dim
@@ -264,12 +241,7 @@
   def test_charngram_composer(self):
     enc = self.segmenting_encoder
     word_vocab = Vocab(vocab_file="examples/data/head.ja.vocab")
-<<<<<<< HEAD
-    enc.segment_composer = CharNGramSegmentComposer(
-=======
-    word_vocab.freeze()
     enc.segment_composer = CharNGramComposer(
->>>>>>> f85ab037
         word_vocab = word_vocab,
         src_vocab = self.src_reader.vocab,
         hidden_dim = self.layer_dim
@@ -279,16 +251,9 @@
   def test_add_multiple_segment_composer(self):
     enc = self.segmenting_encoder
     word_vocab = Vocab(vocab_file="examples/data/head.ja.vocab")
-<<<<<<< HEAD
-    enc.segment_composer = SumMultipleSegmentComposer(
-      segment_composers = [
-        WordEmbeddingSegmentComposer(word_vocab = word_vocab,
-=======
-    word_vocab.freeze()
     enc.segment_composer = SumMultipleComposer(
       composers = [
         LookupComposer(word_vocab = word_vocab,
->>>>>>> f85ab037
                                      src_vocab = self.src_reader.vocab,
                                      hidden_dim = self.layer_dim),
         CharNGramComposer(word_vocab = word_vocab,
