import unittest

#import dynet_config
#dynet_config.set(random_seed=3)

import numpy
import random

from xnmt.modelparts.attenders import MlpAttender
from xnmt.modelparts.bridges import CopyBridge
from xnmt.modelparts.decoders import AutoRegressiveDecoder
from xnmt.modelparts.embedders import SimpleWordEmbedder
import xnmt.events
from xnmt import batchers, event_trigger
from xnmt.input_readers import PlainTextReader
from xnmt.input_readers import CharFromWordTextReader
from xnmt.transducers.recurrent import UniLSTMSeqTransducer
from xnmt.models.translators import DefaultTranslator
from xnmt.loss_calculators import MLELoss, FeedbackLoss, GlobalFertilityLoss, CompositeLoss
from xnmt.specialized_encoders.segmenting_encoder.segmenting_encoder import *
from xnmt.specialized_encoders.segmenting_encoder.segmenting_composer import *
from xnmt.specialized_encoders.segmenting_encoder.reporter import SegmentingReporter
from xnmt.specialized_encoders.segmenting_encoder.length_prior import PoissonLengthPrior
from xnmt.specialized_encoders.segmenting_encoder.priors import PoissonPrior, GoldInputPrior
from xnmt.modelparts.transforms import AuxNonLinear, Linear
from xnmt.modelparts.scorers import Softmax
from xnmt.vocabs import Vocab
from xnmt.rl.policy_gradient import PolicyGradient
from xnmt.rl.eps_greedy import EpsilonGreedy
from xnmt.rl.confidence_penalty import ConfidencePenalty
from xnmt.utils import has_cython

class TestSegmentingEncoder(unittest.TestCase):
  
  def setUp(self):
    # Seeding
    numpy.random.seed(2)
    random.seed(2)
    layer_dim = 64
    xnmt.events.clear()
    ParamManager.init_param_col()
    self.segment_encoder_bilstm = BiLSTMSeqTransducer(input_dim=layer_dim, hidden_dim=layer_dim)
    self.segment_composer = SumComposer()

    self.src_reader = CharFromWordTextReader(vocab=Vocab(vocab_file="examples/data/head.ja.charvocab"))
    self.trg_reader = PlainTextReader(vocab=Vocab(vocab_file="examples/data/head.en.vocab"))
    self.loss_calculator = FeedbackLoss(child_loss=MLELoss(), repeat=5)

    baseline = Linear(input_dim=layer_dim, output_dim=1)
    policy_network = Linear(input_dim=layer_dim, output_dim=2)
    self.poisson_prior = PoissonPrior(mu=3.3)
    self.eps_greedy = EpsilonGreedy(eps_prob=0.0, prior=self.poisson_prior)
    self.conf_penalty = ConfidencePenalty()
    self.policy_gradient = PolicyGradient(input_dim=layer_dim,
                                          output_dim=2,
                                          baseline=baseline,
                                          policy_network=policy_network,
                                          z_normalization=True,
                                          conf_penalty=self.conf_penalty)
    self.length_prior = PoissonLengthPrior(lmbd=3.3, weight=1)
    self.segmenting_encoder = SegmentingSeqTransducer(
      embed_encoder = self.segment_encoder_bilstm,
      segment_composer =  self.segment_composer,
      final_transducer = BiLSTMSeqTransducer(input_dim=layer_dim, hidden_dim=layer_dim),
      policy_learning = self.policy_gradient,
      eps_greedy = self.eps_greedy,
      length_prior = self.length_prior,
    )

    self.model = DefaultTranslator(
      src_reader=self.src_reader,
      trg_reader=self.trg_reader,
      src_embedder=SimpleWordEmbedder(emb_dim=layer_dim, vocab_size=100),
      encoder=self.segmenting_encoder,
      attender=MlpAttender(input_dim=layer_dim, state_dim=layer_dim, hidden_dim=layer_dim),
      trg_embedder=SimpleWordEmbedder(emb_dim=layer_dim, vocab_size=100),
      decoder=AutoRegressiveDecoder(input_dim=layer_dim,
                                    rnn=UniLSTMSeqTransducer(input_dim=layer_dim, hidden_dim=layer_dim,
                                                             decoder_input_dim=layer_dim, yaml_path="decoder"),
                                    transform=AuxNonLinear(input_dim=layer_dim, output_dim=layer_dim,
                                                           aux_input_dim=layer_dim),
                                    scorer=Softmax(vocab_size=100, input_dim=layer_dim),
                                    trg_embed_dim=layer_dim,
                                    bridge=CopyBridge(dec_dim=layer_dim, dec_layers=1)),
    )
    event_trigger.set_train(True)

    self.layer_dim = layer_dim
    self.src_data = list(self.model.src_reader.read_sents("examples/data/head.ja"))
    self.trg_data = list(self.model.trg_reader.read_sents("examples/data/head.en"))
    my_batcher = batchers.TrgBatcher(batch_size=3)
    self.src, self.trg = my_batcher.pack(self.src_data, self.trg_data)
    dy.renew_cg(immediate_compute=True, check_validity=True)

  def test_reinforce_loss(self):
<<<<<<< HEAD
    self.model.global_fertility = 1.0
    loss = self.model.calc_loss(self.src[0], self.trg[0], AutoRegressiveMLELoss())
    reinforce_loss = event_trigger.calc_additional_loss(self.trg[0], self.model, loss)
=======
    fertility_loss = GlobalFertilityLoss()
    mle_loss = MLELoss()
    loss = CompositeLoss(losses=[mle_loss, fertility_loss]).calc_loss(self.model, self.src[0], self.trg[0])
    reinforce_loss = self.model.calc_additional_loss(self.trg[0], self.model, loss)
>>>>>>> 2d59ad9c
    pl = self.model.encoder.policy_learning
    # Ensure correct length
    src = self.src[0]
    mask = src.mask.np_arr
    outputs = self.segmenting_encoder.compose_output
    actions = self.segmenting_encoder.segment_actions
    # Ensure sample == outputs
    for i, sample_item in enumerate(actions):
      # The last segmentation is 1
      self.assertEqual(sample_item[-1], src[i].len_unpadded())
    self.assertTrue("mle" in loss.expr_factors)
    self.assertTrue("global_fertility" in loss.expr_factors)
    self.assertTrue("rl_reinf" in reinforce_loss.expr_factors)
    self.assertTrue("rl_baseline" in reinforce_loss.expr_factors)
    self.assertTrue("rl_confpen" in reinforce_loss.expr_factors)
    # Ensure we are sampling from the policy learning
    self.assertEqual(self.model.encoder.segmenting_action, SegmentingSeqTransducer.SegmentingAction.POLICY)

  def calc_loss_single_batch(self):
<<<<<<< HEAD
    loss = self.model.calc_loss(self.src[0], self.trg[0], AutoRegressiveMLELoss())
    reinforce_loss = event_trigger.calc_additional_loss(self.trg[0], self.model, loss)
=======
    loss = MLELoss().calc_loss(self.model, self.src[0], self.trg[0])
    reinforce_loss = self.model.calc_additional_loss(self.trg[0], self.model, loss)
>>>>>>> 2d59ad9c
    return loss, reinforce_loss

  def test_gold_input(self):
    self.model.encoder.policy_learning = None
    self.model.encoder.eps_greedy = None
    self.calc_loss_single_batch()
    self.assertEqual(self.model.encoder.segmenting_action, SegmentingSeqTransducer.SegmentingAction.GOLD)

  @unittest.skipUnless(has_cython(), "requires cython to run")
  def test_sample_input(self):
    self.model.encoder.eps_greedy.eps_prob= 1.0
    self.calc_loss_single_batch()
    self.assertEqual(self.model.encoder.segmenting_action, SegmentingSeqTransducer.SegmentingAction.POLICY_SAMPLE)
    self.assertEqual(self.model.encoder.policy_learning.sampling_action, PolicyGradient.SamplingAction.PREDEFINED)
  
  def test_policy_train_test(self):
    event_trigger.set_train(True)
    self.calc_loss_single_batch()
    self.assertEqual(self.model.encoder.policy_learning.sampling_action, PolicyGradient.SamplingAction.POLICY_CLP)
    event_trigger.set_train(False)
    self.calc_loss_single_batch()
    self.assertEqual(self.model.encoder.policy_learning.sampling_action, PolicyGradient.SamplingAction.POLICY_AMAX)

  def test_no_policy_train_test(self):
    self.model.encoder.policy_learning = None
    event_trigger.set_train(True)
    self.calc_loss_single_batch()
    self.assertEqual(self.model.encoder.segmenting_action, SegmentingSeqTransducer.SegmentingAction.PURE_SAMPLE)
    event_trigger.set_train(False)
    self.calc_loss_single_batch()
    self.assertEqual(self.model.encoder.segmenting_action, SegmentingSeqTransducer.SegmentingAction.PURE_SAMPLE)

  def test_sample_during_search(self):
    event_trigger.set_train(False)
    self.model.encoder.sample_during_search = True
    self.calc_loss_single_batch()
    self.assertEqual(self.model.encoder.segmenting_action, SegmentingSeqTransducer.SegmentingAction.POLICY)

  @unittest.skipUnless(has_cython(), "requires cython to run")
  def test_policy_gold(self):
    self.model.encoder.eps_greedy.prior = GoldInputPrior("segment")
    self.model.encoder.eps_greedy.eps_prob = 1.0
    self.calc_loss_single_batch()

  def test_reporter(self):
    self.model.encoder.reporter = SegmentingReporter("test/tmp/seg-report.log", self.model.src_reader.vocab)
    self.calc_loss_single_batch()

class TestComposing(unittest.TestCase):
  def setUp(self):
    # Seeding
    numpy.random.seed(2)
    random.seed(2)
    layer_dim = 64
    xnmt.events.clear()
    ParamManager.init_param_col()
    self.segment_composer = SumComposer()
    self.src_reader = CharFromWordTextReader(vocab=Vocab(vocab_file="examples/data/head.ja.charvocab"))
    self.trg_reader = PlainTextReader(vocab=Vocab(vocab_file="examples/data/head.en.vocab"))
    self.loss_calculator = FeedbackLoss(child_loss=MLELoss(), repeat=5)
    self.segmenting_encoder = SegmentingSeqTransducer(
      segment_composer =  self.segment_composer,
      final_transducer = BiLSTMSeqTransducer(input_dim=layer_dim, hidden_dim=layer_dim),
    )

    self.model = DefaultTranslator(
      src_reader=self.src_reader,
      trg_reader=self.trg_reader,
      src_embedder=SimpleWordEmbedder(emb_dim=layer_dim, vocab_size=100),
      encoder=self.segmenting_encoder,
      attender=MlpAttender(input_dim=layer_dim, state_dim=layer_dim, hidden_dim=layer_dim),
      trg_embedder=SimpleWordEmbedder(emb_dim=layer_dim, vocab_size=100),
      decoder=AutoRegressiveDecoder(input_dim=layer_dim,
                                    rnn=UniLSTMSeqTransducer(input_dim=layer_dim, hidden_dim=layer_dim,
                                                             decoder_input_dim=layer_dim, yaml_path="decoder"),
                                    transform=AuxNonLinear(input_dim=layer_dim, output_dim=layer_dim,
                                                           aux_input_dim=layer_dim),
                                    scorer=Softmax(vocab_size=100, input_dim=layer_dim),
                                    trg_embed_dim=layer_dim,
                                    bridge=CopyBridge(dec_dim=layer_dim, dec_layers=1)),
    )
    event_trigger.set_train(True)

    self.layer_dim = layer_dim
    self.src_data = list(self.model.src_reader.read_sents("examples/data/head.ja"))
    self.trg_data = list(self.model.trg_reader.read_sents("examples/data/head.en"))
    my_batcher = batchers.TrgBatcher(batch_size=3)
    self.src, self.trg = my_batcher.pack(self.src_data, self.trg_data)
    dy.renew_cg(immediate_compute=True, check_validity=True)

  def inp_emb(self, idx=0):
    event_trigger.start_sent(self.src[idx])
    embed = self.model.src_embedder.embed_sent(self.src[idx])
    return embed

  def test_lookup_composer(self):
    enc = self.segmenting_encoder
    word_vocab = Vocab(vocab_file="examples/data/head.ja.vocab")
    enc.segment_composer = LookupComposer(
        word_vocab = word_vocab,
        src_vocab = self.src_reader.vocab,
        hidden_dim = self.layer_dim
    )
    enc.transduce(self.inp_emb(0))

  def test_charngram_composer(self):
    enc = self.segmenting_encoder
    word_vocab = Vocab(vocab_file="examples/data/head.ja.vocab")
    enc.segment_composer = CharNGramComposer(
        word_vocab = word_vocab,
        src_vocab = self.src_reader.vocab,
        hidden_dim = self.layer_dim
    )
    enc.transduce(self.inp_emb(0))

  def test_add_multiple_segment_composer(self):
    enc = self.segmenting_encoder
    word_vocab = Vocab(vocab_file="examples/data/head.ja.vocab")
    enc.segment_composer = SumMultipleComposer(
      composers = [
        LookupComposer(word_vocab = word_vocab,
                                     src_vocab = self.src_reader.vocab,
                                     hidden_dim = self.layer_dim),
        CharNGramComposer(word_vocab = word_vocab,
                                 src_vocab = self.src_reader.vocab,
                                 hidden_dim = self.layer_dim)
      ]
    )
    enc.transduce(self.inp_emb(0))

  def test_sum_composer(self):
    enc = self.segmenting_encoder
    enc.segment_composer = SumComposer()
    enc.transduce(self.inp_emb(0))

  def test_avg_composer(self):
    enc = self.segmenting_encoder
    enc.segment_composer = AverageComposer()
    enc.transduce(self.inp_emb(0))

  def test_max_composer(self):
    enc = self.segmenting_encoder
    enc.segment_composer = MaxComposer()
    enc.transduce(self.inp_emb(0))

  def test_convolution_composer(self):
    enc = self.segmenting_encoder
    enc.segment_composer = ConvolutionComposer(ngram_size=1,
                                               embed_dim=self.layer_dim,
                                               hidden_dim=self.layer_dim)
    event_trigger.set_train(True)
    enc.transduce(self.inp_emb(0))
    enc.segment_composer = ConvolutionComposer(ngram_size=3,
                                               embed_dim=self.layer_dim,
                                               hidden_dim=self.layer_dim)
    event_trigger.set_train(True)
    enc.transduce(self.inp_emb(0))

  def test_transducer_composer(self):
    enc = self.segmenting_encoder
    enc.segment_composer = SeqTransducerComposer(seq_transducer=BiLSTMSeqTransducer(input_dim=self.layer_dim,
                                                                                    hidden_dim=self.layer_dim))
    event_trigger.set_train(True)
    enc.transduce(self.inp_emb(0))

if __name__ == "__main__":
  unittest.main()<|MERGE_RESOLUTION|>--- conflicted
+++ resolved
@@ -93,16 +93,10 @@
     dy.renew_cg(immediate_compute=True, check_validity=True)
 
   def test_reinforce_loss(self):
-<<<<<<< HEAD
-    self.model.global_fertility = 1.0
-    loss = self.model.calc_loss(self.src[0], self.trg[0], AutoRegressiveMLELoss())
-    reinforce_loss = event_trigger.calc_additional_loss(self.trg[0], self.model, loss)
-=======
     fertility_loss = GlobalFertilityLoss()
     mle_loss = MLELoss()
     loss = CompositeLoss(losses=[mle_loss, fertility_loss]).calc_loss(self.model, self.src[0], self.trg[0])
-    reinforce_loss = self.model.calc_additional_loss(self.trg[0], self.model, loss)
->>>>>>> 2d59ad9c
+    reinforce_loss = event_trigger.calc_additional_loss(self.trg[0], self.model, loss)
     pl = self.model.encoder.policy_learning
     # Ensure correct length
     src = self.src[0]
@@ -122,13 +116,8 @@
     self.assertEqual(self.model.encoder.segmenting_action, SegmentingSeqTransducer.SegmentingAction.POLICY)
 
   def calc_loss_single_batch(self):
-<<<<<<< HEAD
-    loss = self.model.calc_loss(self.src[0], self.trg[0], AutoRegressiveMLELoss())
+    loss = MLELoss().calc_loss(self.model, self.src[0], self.trg[0])
     reinforce_loss = event_trigger.calc_additional_loss(self.trg[0], self.model, loss)
-=======
-    loss = MLELoss().calc_loss(self.model, self.src[0], self.trg[0])
-    reinforce_loss = self.model.calc_additional_loss(self.trg[0], self.model, loss)
->>>>>>> 2d59ad9c
     return loss, reinforce_loss
 
   def test_gold_input(self):
